const { deploy1820 } = require('deploy-eip-1820');
const chalk = require('chalk');

function dim() {
  if (!process.env.HIDE_DEPLOY_LOG) {
    console.log(chalk.dim.call(chalk, ...arguments));
  }
}

function cyan() {
  if (!process.env.HIDE_DEPLOY_LOG) {
    console.log(chalk.cyan.call(chalk, ...arguments));
  }
}

function yellow() {
  if (!process.env.HIDE_DEPLOY_LOG) {
    console.log(chalk.yellow.call(chalk, ...arguments));
  }
}

function green() {
  if (!process.env.HIDE_DEPLOY_LOG) {
    console.log(chalk.green.call(chalk, ...arguments));
  }
}

function displayResult(name, result) {
  if (!result.newlyDeployed) {
    yellow(`Re-used existing ${name} at ${result.address}`);
  } else {
    green(`${name} deployed at ${result.address}`);
  }
}

const chainName = (chainId) => {
  switch (chainId) {
    case 1:
      return 'Mainnet';
    case 3:
      return 'Ropsten';
    case 4:
      return 'Rinkeby';
    case 5:
      return 'Goerli';
    case 42:
      return 'Kovan';
    case 56:
      return 'Binance Smart Chain';
    case 77:
      return 'POA Sokol';
    case 97:
      return 'Binance Smart Chain (testnet)';
    case 99:
      return 'POA';
    case 100:
      return 'xDai';
    case 137:
      return 'Matic';
    case 31337:
      return 'HardhatEVM';
    case 80001:
      return 'Matic (Mumbai)';
    default:
      return 'Unknown';
  }
};

module.exports = async (hardhat) => {
  const { getNamedAccounts, deployments, getChainId, ethers } = hardhat;
  const { deploy } = deployments;

  const harnessDisabled = !!process.env.DISABLE_HARNESS;

  let { deployer, rng, admin, reserveRegistry, testnetCDai } = await getNamedAccounts();
  const chainId = parseInt(await getChainId(), 10);
  // 31337 is unit testing, 1337 is for coverage
  const isTestEnvironment = chainId === 31337 || chainId === 1337;

  const signer = await ethers.provider.getSigner(deployer);

  dim('\n~~~~~~~~~~~~~~~~~~~~~~~~~~~~~~~~~~~~~~~~~~~~~~~~~');
  dim('PoolTogether Pool Contracts - Deploy Script');
  dim('~~~~~~~~~~~~~~~~~~~~~~~~~~~~~~~~~~~~~~~~~~~~~~~~~\n');

  dim(`Network: ${chainName(chainId)} (${isTestEnvironment ? 'local' : 'remote'})`);
  dim(`Deployer: ${deployer}`);

  await deploy1820(signer);

<<<<<<< HEAD
  let cDaiAddress = testnetCDai;
  if (isTestEnvironment) {
    cyan('\nDeploying RNGService...');
    const rngServiceMockResult = await deploy('RNGServiceMock', {
      from: deployer,
      skipIfAlreadyDeployed: true,
    });
    rng = rngServiceMockResult.address;

    cyan('\nDeploying Dai...');
    const daiResult = await deploy('Dai', {
      args: ['DAI Test Token', 'DAI'],
      contract: 'ERC20Mintable',
      from: deployer,
      skipIfAlreadyDeployed: true,
    });
=======
  cyan(`\nDeploying RNGServiceStub...`)
  const rngServiceResult = await deploy('RNGServiceStub', {
    from: deployer
  })
  displayResult('RNGServiceStub', rngServiceResult)
>>>>>>> eccf144e

  yellow('\n~~~~~~~~~~~~~~~~~~~~~~~~~~~~~~~~~~~~~~~~~~~~~~~~~~~~~~')
  yellow('CAUTION: Deploying Prize Pool in a front-runnable way!')

  cyan('\nDeploying MockYieldSource...')
  const mockYieldSourceResult = await deploy('MockYieldSource', {
    from: deployer,
    args: [
      'YIELD', 'YLD'
    ]
  })
  displayResult('MockYieldSource', mockYieldSourceResult)
  
  cyan('\nDeploying Registry...')
  const registryResult = await deploy('Registry', {
    from: deployer
  })
  displayResult('Registry', registryResult)

  cyan('\nDeploying Ticket...')
  const ticketResult = await deploy('Ticket', {
    from: deployer
  })
  displayResult('Ticket', ticketResult)

  cyan('\nDeploying YieldSourcePrizePool...')
  const yieldSourcePrizePoolResult = await deploy('YieldSourcePrizePool', {
    from: deployer
  })
  displayResult('YieldSourcePrizePool', yieldSourcePrizePoolResult)

  if (yieldSourcePrizePoolResult.newlyDeployed) {
    cyan('\nInitializing YieldSourcePrizePool....')
    const yieldSourcePrizePool = await ethers.getContract('YieldSourcePrizePool')
    await yieldSourcePrizePool.initializeYieldSourcePrizePool(
      registryResult.address,
      [ticketResult.address],
      ethers.utils.parseEther("0.5"),
      mockYieldSourceResult.address
    )
    green(`Initialized!`)
  }

  if (ticketResult.newlyDeployed) {
    cyan('\nInitializing Ticket....')
    const ticket = await ethers.getContract('Ticket')
    await ticket.initialize(
      "Ticket",
      "TICK",
      18,
      yieldSourcePrizePoolResult.address
    )
    green(`Initialized!`)
  }

  yellow('\nPrize Pool Setup Complete')
  yellow('~~~~~~~~~~~~~~~~~~~~~~~~~~~~~~~~~~~~~~~~~~~~~~~~~~~~~~')

  cyan('\nDeploying DrawBeacon...')
  const drawBeaconResult = await deploy('DrawBeacon', {
    from: deployer
  })
  displayResult('DrawBeacon', drawBeaconResult)

  cyan('\nDeploying DrawHistory...')
  const drawHistoryResult = await deploy('DrawHistory', {
    from: deployer,
    args: [
      
    ]
  })
  displayResult('DrawHistory', drawHistoryResult)

  if (drawBeaconResult.newlyDeployed) {
    cyan('\nInitializing DrawBeacon')
    const drawBeacon = await ethers.getContract('DrawBeacon')
    await drawBeacon.initialize(
      drawHistoryResult.address,
      rngServiceResult.address,
      parseInt('' + new Date().getTime() / 1000),
      120 // 2 minute intervals
    )
    green(`initialized!`)
  }
  
  if (drawHistoryResult.newlyDeployed) {
    const drawHistory = await ethers.getContract('DrawHistory')
    cyan('\nInitialzing DrawHistory...')
    await drawHistory.initialize(drawBeaconResult.address)
    green('Set!')
  }

  cyan('\nDeploying TsunamiDrawCalculator...')
  const drawCalculatorResult = await deploy('TsunamiDrawCalculator', {
    from: deployer
  })
  displayResult('TsunamiDrawCalculator', drawCalculatorResult)

  cyan('\nDeploying ClaimableDraw...')
  const claimableDrawResult = await deploy('ClaimableDraw', {
    from: deployer
  })
  displayResult('ClaimableDraw', claimableDrawResult)

  if (claimableDrawResult.newlyDeployed) {
    cyan('\nInitializing ClaimableDraw...')
    const claimableDraw = await ethers.getContract('ClaimableDraw')
    await claimableDraw.initialize(
      drawCalculatorResult.address,
      drawHistoryResult.address
    )
    green(`Initialized!`)
  }

  if (drawCalculatorResult.newlyDeployed) {
    cyan('\nInitializing TsunamiDrawCalculator...')
    const drawCalculator = await ethers.getContract('TsunamiDrawCalculator')
    await drawCalculator.initialize(
      ticketResult.address,
      deployer,
      claimableDrawResult.address
    )
    green(`Initialized!`)
  }

  dim('\n~~~~~~~~~~~~~~~~~~~~~~~~~~~~~~~~~~~~~~~~~~');
  green('Contract Deployments Complete!');
  dim('~~~~~~~~~~~~~~~~~~~~~~~~~~~~~~~~~~~~~~~~~~\n');
};<|MERGE_RESOLUTION|>--- conflicted
+++ resolved
@@ -88,30 +88,11 @@
 
   await deploy1820(signer);
 
-<<<<<<< HEAD
-  let cDaiAddress = testnetCDai;
-  if (isTestEnvironment) {
-    cyan('\nDeploying RNGService...');
-    const rngServiceMockResult = await deploy('RNGServiceMock', {
-      from: deployer,
-      skipIfAlreadyDeployed: true,
-    });
-    rng = rngServiceMockResult.address;
-
-    cyan('\nDeploying Dai...');
-    const daiResult = await deploy('Dai', {
-      args: ['DAI Test Token', 'DAI'],
-      contract: 'ERC20Mintable',
-      from: deployer,
-      skipIfAlreadyDeployed: true,
-    });
-=======
   cyan(`\nDeploying RNGServiceStub...`)
   const rngServiceResult = await deploy('RNGServiceStub', {
     from: deployer
   })
   displayResult('RNGServiceStub', rngServiceResult)
->>>>>>> eccf144e
 
   yellow('\n~~~~~~~~~~~~~~~~~~~~~~~~~~~~~~~~~~~~~~~~~~~~~~~~~~~~~~')
   yellow('CAUTION: Deploying Prize Pool in a front-runnable way!')
