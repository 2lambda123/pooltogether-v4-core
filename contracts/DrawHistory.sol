--- conflicted
+++ resolved
@@ -46,7 +46,6 @@
     /* ============ External Functions ============ */
 
     /// @inheritdoc IDrawHistory
-<<<<<<< HEAD
     function getBufferCardinality() external view override returns (uint32) {
         return drawRingBuffer.cardinality;
     }
@@ -54,10 +53,6 @@
     /// @inheritdoc IDrawHistory
     function getDraw(uint32 drawId) external view override returns (IDrawBeacon.Draw memory) {
         return _draws[_drawIdToDrawIndex(drawRingBuffer, drawId)];
-=======
-    function getDraw(uint32 _drawId) external view override returns (IDrawBeacon.Draw memory) {
-        return _draws[_drawIdToDrawIndex(drawRingBuffer, _drawId)];
->>>>>>> 6a7b3216
     }
 
     /// @inheritdoc IDrawHistory
