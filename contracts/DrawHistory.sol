--- conflicted
+++ resolved
@@ -20,11 +20,7 @@
 contract DrawHistory is IDrawHistory, OwnerOrManager {
 
   /**
-<<<<<<< HEAD
     * @notice Next index position for a new Draw in the _draws ring buffer.
-=======
-    * @notice Next ring buffer index position when pushing a new draw.
->>>>>>> 1a0b936f
   */
   uint32 public nextDrawIndex;
 
@@ -145,15 +141,9 @@
   /* ============ Pure Functions ============ */
 
   /**
-<<<<<<< HEAD
     * @dev    Calculates a ring buffer position using the next index and a Draws delta index
     * @param _nextBufferIndex Next available ring buffer slot
     * @param _deltaIndex      Delta index (difference between a Draw.drawId and newestDraw.drawId)
-=======
-    * @dev    Calculates a ring buffer position using the next index and delta index
-    * @param _nextBufferIndex Next ring buffer index
-    * @param _deltaIndex Delta index
->>>>>>> 1a0b936f
     * @return Ring buffer index pointer
   */
   function _bufferPosition(uint256 _nextBufferIndex, uint32 _deltaIndex) internal pure returns (uint32) {
