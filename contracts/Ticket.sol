// SPDX-License-Identifier: GPL-3.0
pragma solidity 0.8.6;

import "@openzeppelin/contracts/token/ERC20/IERC20.sol";
import "@openzeppelin/contracts/token/ERC20/utils/SafeERC20.sol";
import "@openzeppelin/contracts/utils/math/SafeCast.sol";

import "./libraries/OverflowSafeComparator.sol";
import "./libraries/TwabLib.sol";
import "./interfaces/ITicket.sol";
import "./ControlledToken.sol";

/**
  * @title  PoolTogether V4 Ticket
  * @author PoolTogether Inc Team
  * @notice The Ticket extends the standard ERC20 and ControlledToken interfaces with time-weighed average balance functionality.
            The TWAB (time-weighed average balance) enables contract-to-contract lookups of a user's average balance
            between timestamps. The timestamp/balance checkpoints are stored in a ring buffer for each user Account.
            Historical searches of a TWAB(s) are limited to the storage of these checkpoints. A user's average balance can
            be delegated to an alternative address. When delegating the average weighted balance is added to the delegatee
            TWAB lookup and removed from the delegaters TWAB lookup.
*/
contract Ticket is ControlledToken, ITicket {

  using SafeERC20 for IERC20;
  using SafeCast for uint256;

  /// @notice The minimum length of time a twab should exist.
  /// @dev Once the twab ttl expires, its storage slot is recycled.
  uint32 public constant TWAB_TIME_TO_LIVE = 24 weeks;
  
<<<<<<< HEAD
=======
  /// @notice The maximum number of twab entries
  uint16 public constant MAX_CARDINALITY = 65535;

>>>>>>> 1eca407c
  /// @notice Record of token holders TWABs for each account.
  mapping (address => TwabLib.Account) internal userTwabs;

  /// @notice Record of tickets total supply and most recent TWAB index.
  TwabLib.Account internal totalSupplyTwab;

  /// @notice Mapping of delegates.  Each address can delegate their ticket power to another.
  mapping(address => address) internal delegates;

  /// @notice Each address's balance
  mapping(address => uint256) internal balances;

  /* ============ Constructor ============ */

  /** 
    * @notice Constructs Ticket with passed parameters.
    * @param _name ERC20 ticket token name.
    * @param _symbol ERC20 ticket token symbol.
    * @param decimals_ ERC20 ticket token decimals.
    * @param _controller ERC20 ticket controller address (ie: Prize Pool address).
  */
  constructor (
    string memory _name,
    string memory _symbol,
    uint8 decimals_,
    address _controller
  ) ControlledToken(
    _name,
    _symbol,
    decimals_,
    _controller
  ){}

  /* ============ External Functions ============ */

  /// @inheritdoc ITicket
<<<<<<< HEAD
  function getAccountDetails(address _user) external view override returns (TwabLib.AccountDetails memory) {
=======
  function getAccountDetails(address _user) external override view returns (AccountDetails memory) {
>>>>>>> 1eca407c
    return userTwabs[_user].details;
  }

  /// @inheritdoc ITicket
<<<<<<< HEAD
  function getTwab(address _user, uint16 _index) external view override returns (ObservationLib.Observation memory) {
    return userTwabs[_user].twabs[_index];
  }

 /// @inheritdoc ITicket
=======
  function getTwab(address _user, uint16 _index) external override view returns (ObservationLib.Observation memory) {
    return userTwabs[_user].twabs[_index];
  }

>>>>>>> 1eca407c
  function getBalanceAt(address _user, uint256 _target) external override view returns (uint256) {
    TwabLib.Account storage account = userTwabs[_user];
    return TwabLib.getBalanceAt(account.twabs, account.details, uint32(_target), uint32(block.timestamp));
  }

<<<<<<< HEAD
/// @inheritdoc ITicket
  function getAverageBalancesBetween(address user, uint32[] calldata startTimes, uint32[] calldata endTimes) external override view
    returns (uint256[] memory)
  {
    return _getAverageBalancesBetween(userTwabs[user], startTimes, endTimes);
  }

  /// @inheritdoc ITicket
  function getAverageTotalSuppliesBetween(uint32[] calldata startTimes, uint32[] calldata endTimes) external override view
    returns (uint256[] memory)
  {
    return _getAverageBalancesBetween(totalSupplyTwab, startTimes, endTimes);
  }

  /// @inheritdoc ITicket
  function getAverageBalanceBetween(address _user, uint256 _startTime, uint256 _endTime) external override view returns (uint256) {
    TwabLib.Account storage account = userTwabs[_user];
    return TwabLib.getAverageBalanceBetween(account.twabs, account.details, uint32(_startTime), uint32(_endTime), uint32(block.timestamp));
  }

  /// @inheritdoc ITicket
  function getBalancesAt(address _user, uint32[] calldata _targets) external override view returns (uint256[] memory) {
    uint256 length = _targets.length;
    uint256[] memory balances = new uint256[](length);

    TwabLib.Account storage twabContext = userTwabs[_user];
    TwabLib.AccountDetails memory details = twabContext.details;

    for(uint256 i = 0; i < length; i++) {
      balances[i] = TwabLib.getBalanceAt(twabContext.twabs, details, _targets[i], uint32(block.timestamp));
    }

    return balances;
  }

  /// @inheritdoc ITicket
  function getTotalSupplyAt(uint32 _target) external override view returns (uint256) {
    return TwabLib.getBalanceAt(totalSupplyTwab.twabs, totalSupplyTwab.details, _target, uint32(block.timestamp));
  }

  /// @inheritdoc ITicket
  function getTotalSuppliesAt(uint32[] calldata _targets) external override view returns (uint256[] memory) {
=======
  /// @inheritdoc ITicket
  function getBalancesAt(address _user, uint32[] calldata _targets) external override view returns (uint256[] memory) {
    uint256 length = _targets.length;
    uint256[] memory balances = new uint256[](length);
    Account storage twabContext = userTwabs[_user];
    AccountDetails memory details = twabContext.details;
    for(uint256 i = 0; i < length; i++) {
      balances[i] = _getBalanceAt(twabContext.twabs, details, _targets[i]);
    }
    return balances;
  }

  /// @inheritdoc ITicket
  function getAverageBalanceBetween(address _user, uint256 _startTime, uint256 _endTime) external override view returns (uint256) {
    Account storage account = userTwabs[_user];
    return _getAverageBalanceBetween(account.twabs, account.details, uint32(_startTime), uint32(_endTime));
  }

  /// @inheritdoc ITicket
  function getAverageBalancesBetween(
    address user, 
    uint32[] calldata startTimes, 
    uint32[] calldata endTimes
  ) external override view returns (uint256[] memory) {
    require(startTimes.length == endTimes.length, "Ticket/start-end-times-length-match");
    Account storage account = userTwabs[user];
    uint256[] memory averageBalances = new uint256[](startTimes.length);
    for (uint i = 0; i < startTimes.length; i++) {
      averageBalances[i] = _getAverageBalanceBetween(account.twabs, account.details, startTimes[i], endTimes[i]);
    }
    return averageBalances;
  }

  /// @inheritdoc ITicket
  function getAverageTotalSuppliesBetween(
    uint32[] calldata startTimes, 
    uint32[] calldata endTimes
  ) external override view returns (uint256[] memory) {
    require(startTimes.length == endTimes.length, "Ticket/start-end-times-length-match");
    Account storage _totalSupplyTwab = totalSupplyTwab;
    uint256[] memory averageTotalSupplies = new uint256[](startTimes.length);

    for (uint i = 0; i < startTimes.length; i++) {
      averageTotalSupplies[i] = _getAverageBalanceBetween(_totalSupplyTwab.twabs, _totalSupplyTwab.details, startTimes[i], endTimes[i]);
    }
    return averageTotalSupplies;
  }

  /// @inheritdoc ITicket
  function getTotalSupply(uint32 _target) override external view returns (uint256) {
    return _getBalanceAt(totalSupplyTwab.twabs, totalSupplyTwab.details, _target);
  }

  /// @inheritdoc ITicket
  function getTotalSupplies(uint32[] calldata _targets) external override view returns (uint256[] memory){
>>>>>>> 1eca407c
    uint256 length = _targets.length;
    uint256[] memory totalSupplies = new uint256[](length);

    TwabLib.AccountDetails memory details = totalSupplyTwab.details;

    for(uint256 i = 0; i < length; i++) {
      totalSupplies[i] = TwabLib.getBalanceAt(totalSupplyTwab.twabs, details, _targets[i], uint32(block.timestamp));
    }

    return totalSupplies;
  }
<<<<<<< HEAD
  
  /// @inheritdoc ITicket
  function delegateOf(address _user) external view override returns (address) {
=======

  /// @inheritdoc ITicket
  function delegateOf(address _user) external override view returns (address) {
>>>>>>> 1eca407c
    return delegates[_user];
  }

  /// @inheritdoc IERC20
<<<<<<< HEAD
  function balanceOf(address _user) public view override returns (uint256) {
=======
  function balanceOf(address _user) public override view returns (uint256) {
>>>>>>> 1eca407c
    return _balanceOf(_user);
  }

  /// @inheritdoc IERC20
  function totalSupply() public view virtual override returns (uint256) {
    return totalSupplyTwab.details.balance;
  }

<<<<<<< HEAD
  /// @inheritdoc ITicket
  function delegate(address to) external virtual override {
=======
   /// @inheritdoc ITicket
  function delegate(address to) external override virtual {
>>>>>>> 1eca407c
    uint224 balance = uint224(_balanceOf(msg.sender));
    address currentDelegate = delegates[msg.sender];

    if (currentDelegate != address(0)) {
      _decreaseUserTwab(msg.sender, currentDelegate, balance);
    } else {
      _decreaseUserTwab(msg.sender, msg.sender, balance);
    }

    if (to != address(0)) {
      _increaseUserTwab(msg.sender, to, balance);
    } else {
      _increaseUserTwab(msg.sender, msg.sender, balance);
    }

    delegates[msg.sender] = to;

    emit Delegated(msg.sender, to);
  }

  /* ============ Internal Functions ============ */

<<<<<<< HEAD
=======
  /// @notice Calculates the average balance held by a user for a given time frame.
  /// @param _startTime The start time of the time frame.
  /// @param _endTime The end time of the time frame.
  /// @return The average balance that the user held during the time frame.
  function _getAverageBalanceBetween(ObservationLib.Observation[MAX_CARDINALITY] storage _twabs, AccountDetails memory _details, uint32 _startTime, uint32 _endTime)
    internal view returns (uint256) {
    return TwabLib.getAverageBalanceBetween(
      _details.cardinality,
      _details.nextTwabIndex,
      _twabs,
      _details.balance,
      _startTime,
      _endTime,
      uint32(block.timestamp)
    );
  }

  /// @notice Retrieves `_user` TWAB balance.
  /// @param _target Timestamp at which the reserved TWAB should be for.
  function _getBalanceAt(ObservationLib.Observation[MAX_CARDINALITY] storage _twabs, AccountDetails memory _details, uint256 _target)
    internal view returns (uint256) {
    return TwabLib.getBalanceAt(
      _details.cardinality,
      _details.nextTwabIndex,
      _twabs,
      _details.balance,
      uint32(_target),
      uint32(block.timestamp)
    );
  }

>>>>>>> 1eca407c
  /// @notice Returns the ERC20 ticket token balance of a ticket holder.
  /// @return uint256 `_user` ticket token balance.
  function _balanceOf(address _user) internal view returns (uint256) {
    return balances[_user];
  }

  function _getAverageBalancesBetween(
    TwabLib.Account storage _account,
    uint32[] calldata _startTimes,
    uint32[] calldata _endTimes
  ) internal view returns (uint256[] memory) {
    require(_startTimes.length == _endTimes.length, "Ticket/start-end-times-length-match");
    TwabLib.AccountDetails storage accountDetails = _account.details;
    uint256[] memory averageBalances = new uint256[](_startTimes.length);

    for (uint i = 0; i < _startTimes.length; i++) {
      averageBalances[i] = TwabLib.getAverageBalanceBetween(_account.twabs, accountDetails, _startTimes[i], _endTimes[i], uint32(block.timestamp));
    }

    return averageBalances;
  }

  /// @notice Overridding of the `_transfer` function of the base ERC20 contract.
  /// @dev `_sender` cannot be the zero address.
  /// @dev `_recipient` cannot be the zero address.
  /// @dev `_sender` must have a balance of at least `_amount`.
  /// @param _sender Address of the `_sender`that will send `_amount` of tokens.
  /// @param _recipient Address of the `_recipient`that will receive `_amount` of tokens.
  /// @param _amount Amount of tokens to be transferred from `_sender` to `_recipient`.
  function _transfer(
    address _sender,
    address _recipient,
    uint256 _amount
  ) internal override virtual {
    require(_sender != address(0), "ERC20: transfer from the zero address");
    require(_recipient != address(0), "ERC20: transfer to the zero address");

    uint224 amount = uint224(_amount);

    _beforeTokenTransfer(_sender, _recipient, _amount);

    if (_sender != _recipient) {

      // standard balance update
      uint256 senderBalance = balances[_sender];
      require(senderBalance >= amount, "ERC20: transfer amount exceeds balance");
      unchecked {
          balances[_sender] = senderBalance - amount;
      }
      balances[_recipient] += amount;

      // history update
      address senderDelegate = delegates[_sender];
      if (senderDelegate != address(0)) {
        _decreaseUserTwab(_sender, senderDelegate, _amount);
      } else {
        _decreaseUserTwab(_sender, _sender, _amount);
      }

      // history update
      address recipientDelegate = delegates[_recipient];
      if (recipientDelegate != address(0)) {
        _increaseUserTwab(_recipient, recipientDelegate, amount);
      } else {
        _increaseUserTwab(_recipient, _recipient, amount);
      }

    }

    emit Transfer(_sender, _recipient, _amount);

    _afterTokenTransfer(_sender, _recipient, _amount);
  }

  /// @notice Overridding of the `_mint` function of the base ERC20 contract.
  /// @dev `_to` cannot be the zero address.
  /// @param _to Address that will be minted `_amount` of tokens.
  /// @param _amount Amount of tokens to be minted to `_to`.
  function _mint(address _to, uint256 _amount) internal virtual override {
    require(_to != address(0), "ERC20: mint to the zero address");

    uint224 amount = _amount.toUint224();

    _beforeTokenTransfer(address(0), _to, _amount);

    balances[_to] += amount;

    (
      TwabLib.AccountDetails memory accountDetails,
      ObservationLib.Observation memory totalSupply,
      bool tsIsNew
    ) = TwabLib.increaseBalance(totalSupplyTwab, amount, TWAB_TIME_TO_LIVE, uint32(block.timestamp));
    totalSupplyTwab.details = accountDetails;
    if (tsIsNew) {
      emit NewTotalSupplyTwab(totalSupply);
    }

    address toDelegate = delegates[_to];
    if (toDelegate != address(0)) {
      _increaseUserTwab(_to, toDelegate, amount);
    } else {
      _increaseUserTwab(_to, _to, amount);
    }

    emit Transfer(address(0), _to, _amount);

    _afterTokenTransfer(address(0), _to, _amount);
  }

  /// @notice Overridding of the `_burn` function of the base ERC20 contract.
  /// @dev `_from` cannot be the zero address.
  /// @dev `_from` must have at least `_amount` of tokens.
  /// @param _from Address that will be burned `_amount` of tokens.
  /// @param _amount Amount of tokens to be burnt from `_from`.
  function _burn(address _from, uint256 _amount) internal virtual override {
    require(_from != address(0), "ERC20: burn from the zero address");

    uint224 amount = _amount.toUint224();

    _beforeTokenTransfer(_from, address(0), _amount);

    (
      TwabLib.AccountDetails memory accountDetails,
      ObservationLib.Observation memory tsTwab,
      bool tsIsNew
    ) = TwabLib.decreaseBalance(
      totalSupplyTwab,
      amount,
      "ERC20: burn amount exceeds balance",
      TWAB_TIME_TO_LIVE,
      uint32(block.timestamp)
    );
    totalSupplyTwab.details = accountDetails;
    if (tsIsNew) {
      emit NewTotalSupplyTwab(tsTwab);
    }

    uint256 accountBalance = balances[_from];
    require(accountBalance >= amount, "ERC20: burn amount exceeds balance");
    unchecked {
        balances[_from] = accountBalance - amount;
    }

    address fromDelegate = delegates[_from];
    if (fromDelegate != address(0)) {
      _decreaseUserTwab(_from, fromDelegate, amount);
    } else {
      _decreaseUserTwab(_from, _from, amount);
    }

    emit Transfer(_from, address(0), _amount);

    _afterTokenTransfer(_from, address(0), _amount);
  }

  function _increaseUserTwab(
    address _holder,
    address _user,
    uint256 _amount
  ) internal {
    TwabLib.Account storage _account = userTwabs[_user];
    (
      TwabLib.AccountDetails memory accountDetails,
      ObservationLib.Observation memory twab,
      bool isNew
    ) = TwabLib.increaseBalance(_account, _amount, TWAB_TIME_TO_LIVE, uint32(block.timestamp));
    _account.details = accountDetails;
    if (isNew) {
      emit NewUserTwab(_holder, _user, twab);
    }
  }

  function _decreaseUserTwab(
    address _holder,
    address _user,
    uint256 _amount
  ) internal {
    TwabLib.Account storage _account = userTwabs[_user];
    (
      TwabLib.AccountDetails memory accountDetails,
      ObservationLib.Observation memory twab,
      bool isNew
    ) = TwabLib.decreaseBalance(_account, _amount, "ERC20: burn amount exceeds balance", TWAB_TIME_TO_LIVE, uint32(block.timestamp));
    _account.details = accountDetails;
    if (isNew) {
      emit NewUserTwab(_holder, _user, twab);
    }
  }
<<<<<<< HEAD
=======

  /// @notice Increases an account's balance and records a new twab.
  /// @param _account The account whose balance will be increased
  /// @param _amount The amount to increase the balance by
  /// @return twab The user's latest TWAB
  /// @return isNew Whether the TWAB is new
  function increaseTwab(
    Account storage _account,
    uint256 _amount
  ) internal returns (ObservationLib.Observation memory twab, bool isNew) {
    uint16 nextTwabIndex;
    uint16 cardinality;
    AccountDetails memory details = _account.details;
    (nextTwabIndex, cardinality, twab, isNew) = TwabLib.update(
      details.balance,
      details.nextTwabIndex,
      details.cardinality,
      _account.twabs,
      uint32(block.timestamp),
      TWAB_TIME_TO_LIVE
    );
    _account.details = AccountDetails({
      balance: (details.balance + _amount).toUint224(),
      nextTwabIndex: nextTwabIndex,
      cardinality: cardinality
    });
  }

  /// @notice Decreases an account's balance and records a new twab.
  /// @param _account The account whose balance will be decreased
  /// @param _amount The amount to decrease the balance by
  /// @param _message The revert message in the event of insufficient balance
  /// @return twab The user's latest TWAB
  /// @return isNew Whether the TWAB is new
  function decreaseTwab(
    Account storage _account,
    uint256 _amount,
    string memory _message
  ) internal returns (ObservationLib.Observation memory twab, bool isNew) {
    uint16 nextTwabIndex;
    uint16 cardinality;
    AccountDetails memory details = _account.details;
    require(details.balance >= _amount, _message);
    (nextTwabIndex, cardinality, twab, isNew) = TwabLib.update(
      details.balance,
      details.nextTwabIndex,
      details.cardinality,
      _account.twabs,
      uint32(block.timestamp),
      TWAB_TIME_TO_LIVE
    );
    _account.details = AccountDetails({
      balance: (details.balance - _amount).toUint224(),
      nextTwabIndex: nextTwabIndex,
      cardinality: cardinality
    });
  }

>>>>>>> 1eca407c
}<|MERGE_RESOLUTION|>--- conflicted
+++ resolved
@@ -29,12 +29,9 @@
   /// @dev Once the twab ttl expires, its storage slot is recycled.
   uint32 public constant TWAB_TIME_TO_LIVE = 24 weeks;
   
-<<<<<<< HEAD
-=======
   /// @notice The maximum number of twab entries
   uint16 public constant MAX_CARDINALITY = 65535;
 
->>>>>>> 1eca407c
   /// @notice Record of token holders TWABs for each account.
   mapping (address => TwabLib.Account) internal userTwabs;
 
@@ -71,33 +68,21 @@
   /* ============ External Functions ============ */
 
   /// @inheritdoc ITicket
-<<<<<<< HEAD
   function getAccountDetails(address _user) external view override returns (TwabLib.AccountDetails memory) {
-=======
-  function getAccountDetails(address _user) external override view returns (AccountDetails memory) {
->>>>>>> 1eca407c
     return userTwabs[_user].details;
   }
 
   /// @inheritdoc ITicket
-<<<<<<< HEAD
   function getTwab(address _user, uint16 _index) external view override returns (ObservationLib.Observation memory) {
     return userTwabs[_user].twabs[_index];
   }
 
  /// @inheritdoc ITicket
-=======
-  function getTwab(address _user, uint16 _index) external override view returns (ObservationLib.Observation memory) {
-    return userTwabs[_user].twabs[_index];
-  }
-
->>>>>>> 1eca407c
   function getBalanceAt(address _user, uint256 _target) external override view returns (uint256) {
     TwabLib.Account storage account = userTwabs[_user];
     return TwabLib.getBalanceAt(account.twabs, account.details, uint32(_target), uint32(block.timestamp));
   }
 
-<<<<<<< HEAD
 /// @inheritdoc ITicket
   function getAverageBalancesBetween(address user, uint32[] calldata startTimes, uint32[] calldata endTimes) external override view
     returns (uint256[] memory)
@@ -140,63 +125,6 @@
 
   /// @inheritdoc ITicket
   function getTotalSuppliesAt(uint32[] calldata _targets) external override view returns (uint256[] memory) {
-=======
-  /// @inheritdoc ITicket
-  function getBalancesAt(address _user, uint32[] calldata _targets) external override view returns (uint256[] memory) {
-    uint256 length = _targets.length;
-    uint256[] memory balances = new uint256[](length);
-    Account storage twabContext = userTwabs[_user];
-    AccountDetails memory details = twabContext.details;
-    for(uint256 i = 0; i < length; i++) {
-      balances[i] = _getBalanceAt(twabContext.twabs, details, _targets[i]);
-    }
-    return balances;
-  }
-
-  /// @inheritdoc ITicket
-  function getAverageBalanceBetween(address _user, uint256 _startTime, uint256 _endTime) external override view returns (uint256) {
-    Account storage account = userTwabs[_user];
-    return _getAverageBalanceBetween(account.twabs, account.details, uint32(_startTime), uint32(_endTime));
-  }
-
-  /// @inheritdoc ITicket
-  function getAverageBalancesBetween(
-    address user, 
-    uint32[] calldata startTimes, 
-    uint32[] calldata endTimes
-  ) external override view returns (uint256[] memory) {
-    require(startTimes.length == endTimes.length, "Ticket/start-end-times-length-match");
-    Account storage account = userTwabs[user];
-    uint256[] memory averageBalances = new uint256[](startTimes.length);
-    for (uint i = 0; i < startTimes.length; i++) {
-      averageBalances[i] = _getAverageBalanceBetween(account.twabs, account.details, startTimes[i], endTimes[i]);
-    }
-    return averageBalances;
-  }
-
-  /// @inheritdoc ITicket
-  function getAverageTotalSuppliesBetween(
-    uint32[] calldata startTimes, 
-    uint32[] calldata endTimes
-  ) external override view returns (uint256[] memory) {
-    require(startTimes.length == endTimes.length, "Ticket/start-end-times-length-match");
-    Account storage _totalSupplyTwab = totalSupplyTwab;
-    uint256[] memory averageTotalSupplies = new uint256[](startTimes.length);
-
-    for (uint i = 0; i < startTimes.length; i++) {
-      averageTotalSupplies[i] = _getAverageBalanceBetween(_totalSupplyTwab.twabs, _totalSupplyTwab.details, startTimes[i], endTimes[i]);
-    }
-    return averageTotalSupplies;
-  }
-
-  /// @inheritdoc ITicket
-  function getTotalSupply(uint32 _target) override external view returns (uint256) {
-    return _getBalanceAt(totalSupplyTwab.twabs, totalSupplyTwab.details, _target);
-  }
-
-  /// @inheritdoc ITicket
-  function getTotalSupplies(uint32[] calldata _targets) external override view returns (uint256[] memory){
->>>>>>> 1eca407c
     uint256 length = _targets.length;
     uint256[] memory totalSupplies = new uint256[](length);
 
@@ -208,24 +136,14 @@
 
     return totalSupplies;
   }
-<<<<<<< HEAD
   
   /// @inheritdoc ITicket
   function delegateOf(address _user) external view override returns (address) {
-=======
-
-  /// @inheritdoc ITicket
-  function delegateOf(address _user) external override view returns (address) {
->>>>>>> 1eca407c
     return delegates[_user];
   }
 
   /// @inheritdoc IERC20
-<<<<<<< HEAD
   function balanceOf(address _user) public view override returns (uint256) {
-=======
-  function balanceOf(address _user) public override view returns (uint256) {
->>>>>>> 1eca407c
     return _balanceOf(_user);
   }
 
@@ -234,13 +152,8 @@
     return totalSupplyTwab.details.balance;
   }
 
-<<<<<<< HEAD
   /// @inheritdoc ITicket
   function delegate(address to) external virtual override {
-=======
-   /// @inheritdoc ITicket
-  function delegate(address to) external override virtual {
->>>>>>> 1eca407c
     uint224 balance = uint224(_balanceOf(msg.sender));
     address currentDelegate = delegates[msg.sender];
 
@@ -263,40 +176,6 @@
 
   /* ============ Internal Functions ============ */
 
-<<<<<<< HEAD
-=======
-  /// @notice Calculates the average balance held by a user for a given time frame.
-  /// @param _startTime The start time of the time frame.
-  /// @param _endTime The end time of the time frame.
-  /// @return The average balance that the user held during the time frame.
-  function _getAverageBalanceBetween(ObservationLib.Observation[MAX_CARDINALITY] storage _twabs, AccountDetails memory _details, uint32 _startTime, uint32 _endTime)
-    internal view returns (uint256) {
-    return TwabLib.getAverageBalanceBetween(
-      _details.cardinality,
-      _details.nextTwabIndex,
-      _twabs,
-      _details.balance,
-      _startTime,
-      _endTime,
-      uint32(block.timestamp)
-    );
-  }
-
-  /// @notice Retrieves `_user` TWAB balance.
-  /// @param _target Timestamp at which the reserved TWAB should be for.
-  function _getBalanceAt(ObservationLib.Observation[MAX_CARDINALITY] storage _twabs, AccountDetails memory _details, uint256 _target)
-    internal view returns (uint256) {
-    return TwabLib.getBalanceAt(
-      _details.cardinality,
-      _details.nextTwabIndex,
-      _twabs,
-      _details.balance,
-      uint32(_target),
-      uint32(block.timestamp)
-    );
-  }
-
->>>>>>> 1eca407c
   /// @notice Returns the ERC20 ticket token balance of a ticket holder.
   /// @return uint256 `_user` ticket token balance.
   function _balanceOf(address _user) internal view returns (uint256) {
@@ -485,65 +364,4 @@
       emit NewUserTwab(_holder, _user, twab);
     }
   }
-<<<<<<< HEAD
-=======
-
-  /// @notice Increases an account's balance and records a new twab.
-  /// @param _account The account whose balance will be increased
-  /// @param _amount The amount to increase the balance by
-  /// @return twab The user's latest TWAB
-  /// @return isNew Whether the TWAB is new
-  function increaseTwab(
-    Account storage _account,
-    uint256 _amount
-  ) internal returns (ObservationLib.Observation memory twab, bool isNew) {
-    uint16 nextTwabIndex;
-    uint16 cardinality;
-    AccountDetails memory details = _account.details;
-    (nextTwabIndex, cardinality, twab, isNew) = TwabLib.update(
-      details.balance,
-      details.nextTwabIndex,
-      details.cardinality,
-      _account.twabs,
-      uint32(block.timestamp),
-      TWAB_TIME_TO_LIVE
-    );
-    _account.details = AccountDetails({
-      balance: (details.balance + _amount).toUint224(),
-      nextTwabIndex: nextTwabIndex,
-      cardinality: cardinality
-    });
-  }
-
-  /// @notice Decreases an account's balance and records a new twab.
-  /// @param _account The account whose balance will be decreased
-  /// @param _amount The amount to decrease the balance by
-  /// @param _message The revert message in the event of insufficient balance
-  /// @return twab The user's latest TWAB
-  /// @return isNew Whether the TWAB is new
-  function decreaseTwab(
-    Account storage _account,
-    uint256 _amount,
-    string memory _message
-  ) internal returns (ObservationLib.Observation memory twab, bool isNew) {
-    uint16 nextTwabIndex;
-    uint16 cardinality;
-    AccountDetails memory details = _account.details;
-    require(details.balance >= _amount, _message);
-    (nextTwabIndex, cardinality, twab, isNew) = TwabLib.update(
-      details.balance,
-      details.nextTwabIndex,
-      details.cardinality,
-      _account.twabs,
-      uint32(block.timestamp),
-      TWAB_TIME_TO_LIVE
-    );
-    _account.details = AccountDetails({
-      balance: (details.balance - _amount).toUint224(),
-      nextTwabIndex: nextTwabIndex,
-      cardinality: cardinality
-    });
-  }
-
->>>>>>> 1eca407c
 }