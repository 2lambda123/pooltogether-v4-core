--- conflicted
+++ resolved
@@ -299,12 +299,8 @@
     for(uint256 index = 0; index < distributionsLength; index++){
       sumTotalDistributions += _drawSettings.distributions[index];
     }
-<<<<<<< HEAD
-    require(sumTotalDistributions <= 1 ether, "DrawCalc/distributions-gt-100%");
-=======
 
     require(sumTotalDistributions <= 1e9, "DrawCalc/distributions-gt-100%");
->>>>>>> d9c75831
 
     DrawSettingsRingBuffer memory _ringBuffer = ringBuffer;
 
