// SPDX-License-Identifier: GPL-3.0

pragma solidity 0.8.6;

import "./interfaces/IDrawCalculator.sol";
import "./interfaces/ITicket.sol";
import "./ClaimableDraw.sol";
import "./libraries/DrawLib.sol";

import "@pooltogether/owner-manager-contracts/contracts/OwnerOrManager.sol";

///@title TsunamiDrawCalculator is an implementation of an IDrawCalculator
contract TsunamiDrawCalculator is IDrawCalculator, OwnerOrManager {
  
  uint256 constant MAX_CARDINALITY = 256;

  /// @notice Ticket associated with DrawCalculator
  ITicket ticket;

<<<<<<< HEAD
  ///@notice storage of the TsunamiDrawCalculatorSettings associated with a drawId
  mapping(uint32 => DrawLib.TsunamiDrawCalculatorSettings) drawSettings;
=======
  /// @notice ClaimableDraw associated with DrawCalculator
  ClaimableDraw public claimableDraw;

  /// @notice The stored history of draw settings.  Stored as ring buffer.
  DrawLib.TsunamiDrawCalculatorSettings[MAX_CARDINALITY] drawSettings;

  // need to store currentIndex and actual cardinality
  struct DrawSettingsRingBuffer {
    uint32 lastDrawId;
    uint32 nextIndex;
    uint32 cardinality;
  }

  DrawSettingsRingBuffer internal ringBuffer;
>>>>>>> 79bc3c7f

  /* ============ Constructor ============ */

  ///@notice Constructor for TsunamiDrawCalculator
  ///@param _ticket Ticket associated with this DrawCalculator
  ///@param _drawSettingsManager Address of the DrawSettingsManager. Can be different from the contract owner.
  constructor(ITicket _ticket, address _drawSettingsManager, uint32 _cardinality) {
    require(_cardinality <= MAX_CARDINALITY, "DrawCalc/card-lte-max");
    require(address(_ticket) != address(0), "DrawCalc/ticket-not-zero");
    ringBuffer.cardinality = _cardinality;
    setManager(_drawSettingsManager);
    ticket = _ticket;

    emit Deployed(_ticket);
  }

  /* ============ External Functions ============ */

  ///@notice Calulates the prize amount for a user for Multiple Draws. Typically called by a ClaimableDraw.
  ///@param _user User for which to calcualte prize amount
  ///@param _draws draw array for which to calculate prize amounts for
  ///@param _pickIndicesForDraws The encoded pick indices for all Draws. Expected to be just indices of winning claims. Populated values must be less than totalUserPicks.
  ///@return An array of amount of prizes awardable
  function calculate(address _user, DrawLib.Draw[] calldata _draws, bytes calldata _pickIndicesForDraws)
    external override view returns (uint256[] memory)
  {

    uint256[][] memory pickIndices = abi.decode(_pickIndicesForDraws, (uint256 [][]));
    require(pickIndices.length == _draws.length, "DrawCalc/invalid-pick-indices-length");

    //now unpack Draw struct
    uint32[] memory _timestamps = new uint32[](_draws.length);
    uint256[] memory _winningRandomNumbers = new uint256[](_draws.length);

    for(uint256 i = 0; i < _draws.length; i++){
      _timestamps[i] = _draws[i].timestamp;
      _winningRandomNumbers[i] = _draws[i].winningRandomNumber;
    }

    DrawSettingsRingBuffer memory _ringBuffer = ringBuffer;

    DrawLib.TsunamiDrawCalculatorSettings[] memory _drawSettings =  new DrawLib.TsunamiDrawCalculatorSettings[](_draws.length);
    for(uint256 i = 0; i < _draws.length; i++){
      _drawSettings[i] = _getDrawSettings(_ringBuffer, _draws[i].drawId);
    }

    uint256[] memory userBalances = _getNormalizedBalancesAt(_user, _timestamps, _drawSettings);
    bytes32 _userRandomNumber = keccak256(abi.encodePacked(_user)); // hash the users address

    return _calculatePrizesAwardable(userBalances, _userRandomNumber, _winningRandomNumbers, pickIndices, _drawSettings);
  }

  ///@notice Sets TsunamiDrawCalculatorSettings for a draw id. only callable by the owner or manager
  ///@param _drawId The id of the Draw
  ///@param _drawSettings The TsunamiDrawCalculatorSettings to set
  function pushDrawSettings(uint32 _drawId, DrawLib.TsunamiDrawCalculatorSettings calldata _drawSettings) external onlyManagerOrOwner
    returns (bool success) 
  {
    return _pushDrawSettings(_drawId, _drawSettings);
  }

<<<<<<< HEAD
=======
  ///@notice Sets TsunamiDrawCalculatorSettings for a draw id. only callable by the owner or manager
  ///@param _claimableDraw The address of the ClaimableDraw to update with the updated TsunamiDrawCalculatorSettings
  function setClaimableDraw(ClaimableDraw _claimableDraw) external onlyManagerOrOwner returns(ClaimableDraw)
  {
    require(address(_claimableDraw) != address(0), "DrawCalc/claimable-draw-not-zero-address");
    claimableDraw = _claimableDraw;
    emit ClaimableDrawSet(_claimableDraw);
    return _claimableDraw;
  }

>>>>>>> 79bc3c7f
  ///@notice Gets the TsunamiDrawCalculatorSettings for a draw id
  ///@param _drawId The id of the Draw
  function getDrawSettings(uint32 _drawId) external view returns(DrawLib.TsunamiDrawCalculatorSettings memory)
  {
    return _getDrawSettings(ringBuffer, _drawId);
  }

  /* ============ Internal Functions ============ */

  ///@notice Calculates the prizes awardable foe each Draw passed. Called by calculate()
  ///@param _normalizedUserBalances Number of picks the user has for each Draw
  ///@param _userRandomNumber Random number of the user to consider over draws
  ///@param _winningRandomNumbers Winning random numbers for each Draw
  ///@param _pickIndicesForDraws Pick indices for each Draw
  ///@param _drawSettings TsunamiDrawCalculatorSettings for each Draw
  function _calculatePrizesAwardable(uint256[] memory _normalizedUserBalances, bytes32 _userRandomNumber,
    uint256[] memory _winningRandomNumbers, uint256[][] memory _pickIndicesForDraws, DrawLib.TsunamiDrawCalculatorSettings[] memory _drawSettings)
    internal view returns (uint256[] memory)
   {

    uint256[] memory prizesAwardable = new uint256[](_normalizedUserBalances.length);
    // calculate prizes awardable for each Draw passed
    for (uint32 drawIndex = 0; drawIndex < _winningRandomNumbers.length; drawIndex++) {
      uint256 totalUserPicks = _calculateNumberOfUserPicks(_drawSettings[drawIndex], _normalizedUserBalances[drawIndex]);
      prizesAwardable[drawIndex] = _calculate(_winningRandomNumbers[drawIndex], totalUserPicks, _userRandomNumber, _pickIndicesForDraws[drawIndex], _drawSettings[drawIndex]);
    }
    return prizesAwardable;
  }

  ///@notice Calculates the number of picks a user gets for a Draw, considering the normalized user balance and the draw settings
  ///@dev Divided by 1e18 since the normalized user balance is stored as a base 18 number
  ///@param _drawSettings The TsunamiDrawCalculatorSettings to consider
  ///@param _normalizedUserBalance The normalized user balances to consider
  function _calculateNumberOfUserPicks(DrawLib.TsunamiDrawCalculatorSettings memory _drawSettings, uint256 _normalizedUserBalance) internal view returns (uint256) {
    return (_normalizedUserBalance * _drawSettings.numberOfPicks) / 1 ether;
  }

  ///@notice Calculates the normalized balance of a user against the total supply for timestamps
  ///@param _user The user to consider
  ///@param _timestamps The timestamps to consider
  ///@param _drawSettings The draw settings to consider (needed for draw timstamp offsets)
  ///@return An array of normalized balances
  function _getNormalizedBalancesAt(address _user, uint32[] memory _timestamps, DrawLib.TsunamiDrawCalculatorSettings[] memory _drawSettings) internal view returns (uint256[] memory) {
    uint32[] memory _timestampsWithStartCutoffTimes = new uint32[](_timestamps.length);
    uint32[] memory _timestampsWithEndCutoffTimes = new uint32[](_timestamps.length);

    // generate timestamps with draw cutoff offsets included
    for (uint32 i = 0; i < _timestamps.length; i++) {
      _timestampsWithStartCutoffTimes[i] = _timestamps[i] - _drawSettings[i].drawStartTimestampOffset;
      _timestampsWithEndCutoffTimes[i] = _timestamps[i] - _drawSettings[i].drawEndTimestampOffset;
    }

    uint256[] memory balances = ticket.getAverageBalancesBetween(_user, _timestampsWithStartCutoffTimes, _timestampsWithEndCutoffTimes);
    uint256[] memory totalSupplies = ticket.getAverageTotalSuppliesBetween(_timestampsWithStartCutoffTimes, _timestampsWithEndCutoffTimes);

    uint256[] memory normalizedBalances = new uint256[](_timestamps.length);

    // divide balances by total supplies (normalize)
    for (uint256 i = 0; i < _timestamps.length; i++) {
      require(totalSupplies[i] > 0, "DrawCalc/total-supply-zero");
      normalizedBalances[i] = balances[i] * 1 ether / totalSupplies[i];
    }

    return normalizedBalances;
  }


  ///@notice calculates the prize amount per Draw per users pick
  ///@param _winningRandomNumber The Draw's winningRandomNumber
  ///@param totalUserPicks The number of picks the user gets for the Draw
  ///@param _userRandomNumber the users randomNumber for that draw
  ///@param _picks The users picks for that draw
  ///@param _drawSettings Params with the associated draw
  ///@return prize (if any) per Draw claim
  function _calculate(uint256 _winningRandomNumber, uint256 totalUserPicks, bytes32 _userRandomNumber, uint256[] memory _picks, DrawLib.TsunamiDrawCalculatorSettings memory _drawSettings)
    internal view returns (uint256)
  {

    uint256[] memory prizeCounts =  new uint256[](_drawSettings.distributions.length);
    uint256[] memory masks =  _createBitMasks(_drawSettings);
    uint256 picksLength = _picks.length;

    require(picksLength <= _drawSettings.maxPicksPerUser, "DrawCalc/exceeds-max-user-picks");

    // for each pick find number of matching numbers and calculate prize distribution index
    for(uint256 index  = 0; index < picksLength; index++){
      // hash the user random number with the pick index
      uint256 randomNumberThisPick = uint256(keccak256(abi.encode(_userRandomNumber, _picks[index])));
      require(_picks[index] < totalUserPicks, "DrawCalc/insufficient-user-picks");

      uint256 distributionIndex =  _calculateDistributionIndex(randomNumberThisPick, _winningRandomNumber, masks);

      if(distributionIndex < _drawSettings.distributions.length) { // there is prize for this distribution index
        prizeCounts[distributionIndex]++;
      }
    }

    // now calculate prizeFraction given prize counts
    uint256 prizeFraction = 0;
    for(uint256 prizeCountIndex = 0; prizeCountIndex < _drawSettings.distributions.length; prizeCountIndex++) {
      if(prizeCounts[prizeCountIndex] > 0) {
        prizeFraction += _calculatePrizeDistributionFraction(_drawSettings, prizeCountIndex) * prizeCounts[prizeCountIndex];
      }
    }
    // return the absolute amount of prize awardable
<<<<<<< HEAD
    return (prizeFraction * _drawSettings.prize) / 1e18; // div by 1 ether as prize distributions are base 1e18
=======
    return uint96((prizeFraction * _drawSettings.prize) / 1e9); // div by 1e9 as prize distributions are base 1e9
>>>>>>> 79bc3c7f
  }

  ///@notice Calculates the distribution index given the random numbers and masks
  ///@param _randomNumberThisPick users random number for this Pick
  ///@param _winningRandomNumber The winning number for this draw
  ///@param _masks The pre-calculate bitmasks for the drawSettings
  ///@return The position within the prize distribution array (0 = top prize, 1 = runner-up prize, etc)
  function _calculateDistributionIndex(uint256 _randomNumberThisPick, uint256 _winningRandomNumber, uint256[] memory _masks)
    internal pure returns (uint256)
  {

    uint256 numberOfMatches = 0;
    uint256 masksLength = _masks.length;

    for(uint256 matchIndex = 0; matchIndex < masksLength; matchIndex++) {
      uint256 mask = _masks[matchIndex];
      if((_randomNumberThisPick & mask) != (_winningRandomNumber & mask)){
        // there are no more sequential matches since this comparison is not a match
        return masksLength - numberOfMatches;
      }
      // else there was a match
      numberOfMatches++;
    }
    return masksLength - numberOfMatches;
  }


  ///@notice helper function to create bitmasks equal to the matchCardinality
  ///@param _drawSettings The TsunamiDrawCalculatorSettings to use to calculate the masks
  ///@return An array of bitmasks
  function _createBitMasks(DrawLib.TsunamiDrawCalculatorSettings memory _drawSettings)
    internal pure returns (uint256[] memory)
  {
    uint256[] memory masks = new uint256[](_drawSettings.matchCardinality);

    uint256 _bitRangeMaskValue = (2 ** _drawSettings.bitRangeSize) - 1; // get a decimal representation of bitRangeSize

    for(uint256 maskIndex = 0; maskIndex < _drawSettings.matchCardinality; maskIndex++){
      uint16 _matchIndexOffset = uint16(maskIndex * _drawSettings.bitRangeSize);
      masks[maskIndex] = _bitRangeMaskValue << _matchIndexOffset;
    }

    return masks;
  }

  ///@notice Calculates the expected prize fraction per TsunamiDrawCalculatorSettings and prizeDistributionIndex
  ///@param _drawSettings TsunamiDrawCalculatorSettings struct for Draw
  ///@param _prizeDistributionIndex Index of the prize distribution array to calculate
  ///@return returns the fraction of the total prize (base 1e18)
  function _calculatePrizeDistributionFraction(DrawLib.TsunamiDrawCalculatorSettings memory _drawSettings, uint256 _prizeDistributionIndex) internal pure returns (uint256)
  {
    uint256 prizeDistribution = _drawSettings.distributions[_prizeDistributionIndex];
    uint256 numberOfPrizesForIndex = _numberOfPrizesForIndex(_drawSettings.bitRangeSize, _prizeDistributionIndex);
    return prizeDistribution / numberOfPrizesForIndex;
  }

  ///@notice Calculates the number of prizes for a given prizeDistributionIndex
  ///@param _bitRangeSize TsunamiDrawCalculatorSettings struct for Draw
  ///@param _prizeDistributionIndex Index of the prize distribution array to calculate
  ///@return returns the fraction of the total prize (base 1e18)
  function _numberOfPrizesForIndex(uint8 _bitRangeSize, uint256 _prizeDistributionIndex) internal pure returns (uint256) {
    uint256 bitRangeDecimal = 2 ** uint256(_bitRangeSize);
    uint256 numberOfPrizesForIndex = bitRangeDecimal ** _prizeDistributionIndex;

    if(_prizeDistributionIndex > 0){
      numberOfPrizesForIndex -= bitRangeDecimal ** (_prizeDistributionIndex - 1);
    }
    return numberOfPrizesForIndex;
  }

  ///@notice Set the DrawCalculators TsunamiDrawCalculatorSettings
  ///@dev Distributions must be expressed with Ether decimals (1e18)
  ///@param _drawId The id of the Draw
  ///@param _drawSettings TsunamiDrawCalculatorSettings struct to set
  function _pushDrawSettings(uint32 _drawId, DrawLib.TsunamiDrawCalculatorSettings calldata _drawSettings) internal
    returns (bool)
  {
    uint256 distributionsLength = _drawSettings.distributions.length;

    require(_drawSettings.matchCardinality >= distributionsLength, "DrawCalc/matchCardinality-gte-distributions");
    require(_drawSettings.bitRangeSize <= 256 / _drawSettings.matchCardinality, "DrawCalc/bitRangeSize-too-large");
    require(_drawSettings.bitRangeSize > 0, "DrawCalc/bitRangeSize-gt-0");
    require(_drawSettings.numberOfPicks > 0, "DrawCalc/numberOfPicks-gt-0");
    require(_drawSettings.maxPicksPerUser > 0, "DrawCalc/maxPicksPerUser-gt-0");

    // ensure that the distributions are not gt 100%
    uint256 sumTotalDistributions = 0;
    for(uint256 index = 0; index < distributionsLength; index++){
      sumTotalDistributions += _drawSettings.distributions[index];
    }

    require(sumTotalDistributions <= 1e9, "DrawCalc/distributions-gt-100%");

    DrawSettingsRingBuffer memory _ringBuffer = ringBuffer;

    require((_ringBuffer.nextIndex == 0 && _ringBuffer.lastDrawId == 0) || _drawId == _ringBuffer.lastDrawId + 1, "DrawCalc/must-be-contig");
    drawSettings[_ringBuffer.nextIndex] = _drawSettings;
    _ringBuffer.nextIndex = uint32(RingBuffer.nextIndex(_ringBuffer.nextIndex, _ringBuffer.cardinality));
    _ringBuffer.lastDrawId = _drawId;

<<<<<<< HEAD
    drawSettings[drawId] = _drawSettings; //sstore
    emit DrawSettingsSet(drawId, _drawSettings);
    return true;
  }
=======
    ringBuffer = _ringBuffer;

    claimableDraw.setDrawCalculator(_drawId, IDrawCalculator(address(this)));

    emit DrawSettingsSet(_drawId, _drawSettings);
    return true;
  }

  function _getDrawSettings(DrawSettingsRingBuffer memory _ringBuffer, uint32 drawId) internal view returns (DrawLib.TsunamiDrawCalculatorSettings memory) {
    require(drawId <= _ringBuffer.lastDrawId, "DrawCalc/future-draw");
    uint32 indexOffset = _ringBuffer.lastDrawId - drawId;
    require(indexOffset < _ringBuffer.cardinality, "DrawCalc/expired-draw");
    uint32 mostRecent = uint32(RingBuffer.mostRecentIndex(_ringBuffer.nextIndex, _ringBuffer.cardinality));
    uint32 index = uint32(RingBuffer.offset(mostRecent, indexOffset, _ringBuffer.cardinality));
    return drawSettings[index];
  }

>>>>>>> 79bc3c7f
}<|MERGE_RESOLUTION|>--- conflicted
+++ resolved
@@ -16,13 +16,6 @@
 
   /// @notice Ticket associated with DrawCalculator
   ITicket ticket;
-
-<<<<<<< HEAD
-  ///@notice storage of the TsunamiDrawCalculatorSettings associated with a drawId
-  mapping(uint32 => DrawLib.TsunamiDrawCalculatorSettings) drawSettings;
-=======
-  /// @notice ClaimableDraw associated with DrawCalculator
-  ClaimableDraw public claimableDraw;
 
   /// @notice The stored history of draw settings.  Stored as ring buffer.
   DrawLib.TsunamiDrawCalculatorSettings[MAX_CARDINALITY] drawSettings;
@@ -35,7 +28,6 @@
   }
 
   DrawSettingsRingBuffer internal ringBuffer;
->>>>>>> 79bc3c7f
 
   /* ============ Constructor ============ */
 
@@ -97,19 +89,6 @@
     return _pushDrawSettings(_drawId, _drawSettings);
   }
 
-<<<<<<< HEAD
-=======
-  ///@notice Sets TsunamiDrawCalculatorSettings for a draw id. only callable by the owner or manager
-  ///@param _claimableDraw The address of the ClaimableDraw to update with the updated TsunamiDrawCalculatorSettings
-  function setClaimableDraw(ClaimableDraw _claimableDraw) external onlyManagerOrOwner returns(ClaimableDraw)
-  {
-    require(address(_claimableDraw) != address(0), "DrawCalc/claimable-draw-not-zero-address");
-    claimableDraw = _claimableDraw;
-    emit ClaimableDrawSet(_claimableDraw);
-    return _claimableDraw;
-  }
-
->>>>>>> 79bc3c7f
   ///@notice Gets the TsunamiDrawCalculatorSettings for a draw id
   ///@param _drawId The id of the Draw
   function getDrawSettings(uint32 _drawId) external view returns(DrawLib.TsunamiDrawCalculatorSettings memory)
@@ -215,11 +194,7 @@
       }
     }
     // return the absolute amount of prize awardable
-<<<<<<< HEAD
-    return (prizeFraction * _drawSettings.prize) / 1e18; // div by 1 ether as prize distributions are base 1e18
-=======
-    return uint96((prizeFraction * _drawSettings.prize) / 1e9); // div by 1e9 as prize distributions are base 1e9
->>>>>>> 79bc3c7f
+    return (prizeFraction * _drawSettings.prize) / 1e9; // div by 1e9 as prize distributions are base 1e9
   }
 
   ///@notice Calculates the distribution index given the random numbers and masks
@@ -320,15 +295,7 @@
     _ringBuffer.nextIndex = uint32(RingBuffer.nextIndex(_ringBuffer.nextIndex, _ringBuffer.cardinality));
     _ringBuffer.lastDrawId = _drawId;
 
-<<<<<<< HEAD
-    drawSettings[drawId] = _drawSettings; //sstore
-    emit DrawSettingsSet(drawId, _drawSettings);
-    return true;
-  }
-=======
     ringBuffer = _ringBuffer;
-
-    claimableDraw.setDrawCalculator(_drawId, IDrawCalculator(address(this)));
 
     emit DrawSettingsSet(_drawId, _drawSettings);
     return true;
@@ -342,6 +309,4 @@
     uint32 index = uint32(RingBuffer.offset(mostRecent, indexOffset, _ringBuffer.cardinality));
     return drawSettings[index];
   }
-
->>>>>>> 79bc3c7f
 }