--- conflicted
+++ resolved
@@ -1,14 +1,9 @@
-// SPDX-License-Identifier: GPL-3.0
-
+// SPDX-License-Identifier: UNLICENSED
 pragma solidity 0.8.6;
 
 import "@openzeppelin/contracts/token/ERC20/IERC20.sol";
 import "@pooltogether/owner-manager-contracts/contracts/Ownable.sol";
-<<<<<<< HEAD
-import "./interfaces/IGaugeReward.sol";
-=======
-
->>>>>>> 48827101
+
 import "./interfaces/IGaugeController.sol";
 import "./interfaces/IGaugeReward.sol";
 import "./libraries/TwabLib.sol";
@@ -23,7 +18,6 @@
 
     /// @notice ERC20 token contract address (used to weight gauges)
     IERC20 public token;
-<<<<<<< HEAD
 
     /// @notice GaugeReward for stakers rewards/incentives
     IGaugeReward public gaugeReward;
@@ -73,38 +67,6 @@
 
     /**
      * @notice Emitted when GaugeReward address is set/updated
-=======
-    IGaugeReward public gaugeReward;
-
-    /**
-     * @notice Tracks user deposit balance
-     * @dev user => balance
-     */
-    mapping(address => uint256) public balances;
-
-    /**
-     * @notice Tracks user balance per gauge
-     * @dev user => gauge => balance
-     */
-    mapping(address => mapping(address => uint256)) public userGaugeBalance;
-
-    /**
-     * @notice Tracks gauge total voting power
-     * @dev gauge => voting power
-     */
-    mapping(address => TwabLib.Account) internal gaugeTwabs;
-
-    /**
-     * @notice Tracks gauge scale total voting power
-     * @dev gauge => scale voting power
-     */
-    mapping(address => TwabLib.Account) internal gaugeScaleTwabs;
-
-    /* ============ Events ============ */
-
-    /**
-     * @notice Event emitted when the GaugeReward contract address is set
->>>>>>> 48827101
      * @param gaugeReward Address of the newly set GaugeReward contract
      */
     event GaugeRewardSet(IGaugeReward gaugeReward);
@@ -113,7 +75,6 @@
      * @notice Event emitted when the contract is deployed
      * @param token Address of the token being staked in the gauge
      */
-<<<<<<< HEAD
      event Deployed(IERC20 token, IGaugeReward gaugeReward, address owner);
 
     /* ================================================================================ */
@@ -169,27 +130,6 @@
      * @param _to  Receivzer of the deposited tokens
      * @param _amount  Amount of tokens to be deposited
     */
-=======
-    event Deployed(IERC20 token);
-
-    /* ============ Constructor ============ */
-
-    /**
-     * @notice GaugeController constructor
-     * @param _token Address of the token being staked in the gauge
-     * @param _owner Address of the contract owner
-     */
-    constructor(IERC20 _token, address _owner) Ownable(_owner)  {
-        require(_owner != address(0), "GC/owner-not-zero-address");
-        require(address(_token) != address(0), "GC/token-not-zero-address");
-        token = _token;
-
-        emit Deployed(_token);
-    }
-
-    /* ============ External Functions ============ */
-
->>>>>>> 48827101
     function deposit(address _to, uint256 _amount) public {
         balances[_to] += _amount;
         token.transferFrom(msg.sender, address(this), _amount);
@@ -212,20 +152,11 @@
     function increaseGauge(address _gauge, uint256 _amount) public requireGauge(_gauge) {
         balances[msg.sender] -= _amount;
         userGaugeBalance[msg.sender][_gauge] += _amount;
-<<<<<<< HEAD
-=======
-
->>>>>>> 48827101
         TwabLib.Account storage gaugeTwab = gaugeTwabs[_gauge];
-        (TwabLib.AccountDetails memory twabDetails, , ) = TwabLib.increaseBalance(
-            gaugeTwab,
-            _amount.toUint208(),
-            uint32(block.timestamp)
-        );
-
+        (
+            TwabLib.AccountDetails memory twabDetails,,
+        ) = TwabLib.increaseBalance(gaugeTwab, _amount.toUint208(), uint32(block.timestamp));
         gaugeTwab.details = twabDetails;
-
-        gaugeReward.afterIncreaseGauge(_gauge, msg.sender, uint256(twabDetails.balance) - _amount);
     }
 
     /**
@@ -236,21 +167,11 @@
     function decreaseGauge(address _gauge, uint256 _amount) public requireGauge(_gauge) {
         balances[msg.sender] += _amount;
         userGaugeBalance[msg.sender][_gauge] -= _amount;
-<<<<<<< HEAD
-=======
-
->>>>>>> 48827101
         TwabLib.Account storage gaugeTwab = gaugeTwabs[_gauge];
-        (TwabLib.AccountDetails memory twabDetails, , ) = TwabLib.decreaseBalance(
-            gaugeTwab,
-            _amount.toUint208(),
-            "insuff",
-            uint32(block.timestamp)
-        );
-
+        (
+            TwabLib.AccountDetails memory twabDetails,,
+        ) = TwabLib.decreaseBalance(gaugeTwab, _amount.toUint208(), "insuff", uint32(block.timestamp));
         gaugeTwab.details = twabDetails;
-
-        gaugeReward.afterDecreaseGauge(_gauge, msg.sender, uint256(twabDetails.balance) + _amount);
     }
 
     /// @TODO: Add Governance/Executive authorization modifier/function.
@@ -280,12 +201,9 @@
     function removeGauge(address _gauge) public {
         TwabLib.Account storage gaugeScaleTwab = gaugeScaleTwabs[_gauge];
         TwabLib.AccountDetails memory twabDetails = gaugeScaleTwab.details;
-        (twabDetails, , ) = TwabLib.decreaseBalance(
-            gaugeScaleTwab,
-            twabDetails.balance,
-            "insuff",
-            uint32(block.timestamp)
-        );
+        (
+            twabDetails,,
+        ) = TwabLib.decreaseBalance(gaugeScaleTwab, twabDetails.balance, "insuff", uint32(block.timestamp));
         gaugeScaleTwab.details = twabDetails;
     }
 
@@ -293,53 +211,36 @@
      * @notice Set GaugeReward contract
      * @param _gaugeReward Address of the GaugeReward contract
      */
-<<<<<<< HEAD
      function setGaugeReward(IGaugeReward _gaugeReward) external onlyOwner {
-=======
-    function setGaugeReward(IGaugeReward _gaugeReward) external onlyOwner {
->>>>>>> 48827101
         require(address(_gaugeReward) != address(0), "GC/GaugeReward-not-zero-address");
         gaugeReward = _gaugeReward;
 
         emit GaugeRewardSet(_gaugeReward);
     }
 
-<<<<<<< HEAD
     /// @TODO: Add Governance/Executive authorization modifier/function.
     /**
      * @notice Set Gauge target scale.
      * @param _gauge Address of existing Gauge
      * @param _scale Amount to scale existing Gauge by
     */
-=======
->>>>>>> 48827101
     function setGaugeScale(address _gauge, uint256 _scale) public {
         TwabLib.Account storage gaugeScaleTwab = gaugeScaleTwabs[_gauge];
         TwabLib.AccountDetails memory twabDetails = gaugeScaleTwab.details;
         if (twabDetails.balance > _scale) {
-            (twabDetails, , ) = TwabLib.decreaseBalance(
-                gaugeScaleTwab,
-                twabDetails.balance - _scale.toUint208(),
-                "insuff",
-                uint32(block.timestamp)
-            );
+            (
+                twabDetails,,
+            ) = TwabLib.decreaseBalance(gaugeScaleTwab, twabDetails.balance - _scale.toUint208(), "insuff", uint32(block.timestamp));
         } else {
-            (twabDetails, , ) = TwabLib.increaseBalance(
-                gaugeScaleTwab,
-                _scale.toUint208() - twabDetails.balance,
-                uint32(block.timestamp)
-            );
+            (
+                twabDetails,,
+            ) = TwabLib.increaseBalance(gaugeScaleTwab, _scale.toUint208() - twabDetails.balance, uint32(block.timestamp));
         }
         gaugeScaleTwab.details = twabDetails;
     }
 
-<<<<<<< HEAD
      /// @inheritdoc IGaugeController
      function getGaugeBalance(address _gauge) external view override returns (uint256) {
-=======
-    /// @inheritdoc IGaugeController
-    function getGaugeBalance(address _gauge) external view override returns (uint256) {
->>>>>>> 48827101
         return gaugeTwabs[_gauge].details.balance;
     }
 
@@ -357,7 +258,6 @@
         return userGaugeBalance[_user][_gauge];
     }
 
-<<<<<<< HEAD
     /**
      * @notice Calculate Gauge weighted balance using Staked AND Scaled time-weighted average balances.
      * @param _gauge Address of existing Gauge
@@ -367,20 +267,10 @@
     */
     function getScaledAverageGaugeBalanceBetween(address _gauge, uint256 _startTime, uint256 _endTime) external override view returns (uint256) {
         uint256 gauge = _getAverageGaugeBalanceBetween(_gauge, _startTime, _endTime);
-=======
-    /// @inheritdoc IGaugeController
-    function getScaledAverageGaugeBetween(
-        address _gauge,
-        uint256 _startTime,
-        uint256 _endTime
-    ) external view override returns (uint256) {
-        uint256 gauge = _getAverageGaugeBetween(_gauge, _startTime, _endTime);
->>>>>>> 48827101
         uint256 gaugeScale = _getAverageGaugeScaleBetween(_gauge, _startTime, _endTime);
-        return (gauge * gaugeScale) / 1 ether;
-    }
-
-<<<<<<< HEAD
+        return (gauge*gaugeScale) / 1 ether;
+    }
+
     /**
      * @notice Calculate Gauge average balance between two timestamps.
      * @param _gauge Address of existing Gauge
@@ -406,42 +296,12 @@
     /* ================================================================================ */
     /* Internal Functions                                                               */
     /* ================================================================================ */
-=======
-    function getAverageGaugeBetween(
-        address _gauge,
-        uint256 _startTime,
-        uint256 _endTime
-    ) external view returns (uint256) {
-        return _getAverageGaugeBetween(_gauge, _startTime, _endTime);
-    }
-
-    function getAverageGaugeScaleBetween(
-        address _gauge,
-        uint256 _startTime,
-        uint256 _endTime
-    ) external view returns (uint256) {
-        return _getAverageGaugeScaleBetween(_gauge, _startTime, _endTime);
-    }
-
-    /// @inheritdoc IGaugeController
-    function getUserGaugeBalance(address _gauge, address _user)
-        external
-        view
-        override
-        returns (uint256)
-    {
-        return userGaugeBalance[_user][_gauge];
-    }
-
-    /* ============ Internal Functions ============ */
->>>>>>> 48827101
 
     function _addGaugeWithScale(address _gauge, uint256 _scale) internal {
         TwabLib.Account storage gaugeScaleTwab = gaugeScaleTwabs[_gauge];
         (TwabLib.AccountDetails memory twabDetails, , ) = TwabLib.increaseBalance(
             gaugeScaleTwab,
             _scale.toUint208(),
-<<<<<<< HEAD
             uint32(block.timestamp)
         );
         gaugeScaleTwab.details = twabDetails;
@@ -454,42 +314,18 @@
             gaugeDetails,
             uint32(_startTime),
             uint32(_endTime),
-=======
->>>>>>> 48827101
             uint32(block.timestamp)
         );
-        gaugeScaleTwab.details = twabDetails;
-    }
-
-    function _getAverageGaugeBetween(
-        address _gauge,
-        uint256 _startTime,
-        uint256 _endTime
-    ) internal view returns (uint256) {
-        TwabLib.AccountDetails memory gaugeDetails = gaugeTwabs[_gauge].details;
-        return
-            TwabLib.getAverageBalanceBetween(
-                gaugeTwabs[_gauge].twabs,
-                gaugeDetails,
-                uint32(_startTime),
-                uint32(_endTime),
-                uint32(block.timestamp)
-            );
-    }
-
-    function _getAverageGaugeScaleBetween(
-        address _gauge,
-        uint256 _startTime,
-        uint256 _endTime
-    ) internal view returns (uint256) {
+    }
+
+    function _getAverageGaugeScaleBetween(address _gauge, uint256 _startTime, uint256 _endTime) internal view returns (uint256) {
         TwabLib.AccountDetails memory gaugeScaleDetails = gaugeScaleTwabs[_gauge].details;
-        return
-            TwabLib.getAverageBalanceBetween(
-                gaugeScaleTwabs[_gauge].twabs,
-                gaugeScaleDetails,
-                uint32(_startTime),
-                uint32(_endTime),
-                uint32(block.timestamp)
-            );
+        return TwabLib.getAverageBalanceBetween(
+            gaugeScaleTwabs[_gauge].twabs,
+            gaugeScaleDetails,
+            uint32(_startTime),
+            uint32(_endTime),
+            uint32(block.timestamp)
+        );
     }
 }