--- conflicted
+++ resolved
@@ -1,7 +1,5 @@
 // SPDX-License-Identifier: GPL-3.0
 pragma solidity 0.8.6;
-<<<<<<< HEAD
-import "@openzeppelin/contracts-upgradeable/proxy/utils/Initializable.sol";
 import "./interfaces/IPrizePool.sol";
 import "./prize-strategy/PrizeSplit.sol";
 
@@ -15,14 +13,7 @@
             iterations, interest can be captured independent of a new Draw. Ideally (to save gas) interest 
             is only captured when also distributing the captured prize(s) to applicable ClaimbableDraw(s).   
 */
-contract PrizeSplitStrategy is Initializable, PrizeSplit {
-=======
-
-import "./interfaces/IPrizePool.sol";
-import "./prize-strategy/PrizeSplit.sol";
-
 contract PrizeSplitStrategy is PrizeSplit {
->>>>>>> 1a0b936f
 
   /**
     * @notice PrizePool address
@@ -81,18 +72,10 @@
   /* ============ Internal Functions ============ */
 
   /**
-<<<<<<< HEAD
-    * @notice Award ticket or sponsorship tokens to prize split recipient.
-    * @dev    Award ticket or sponsorship tokens to prize split recipient via the linked PrizePool contract.
-    * @param user       Recipient of prize split
-    * @param amount     Prize split amount
-    * @param tokenIndex Index (0 or 1) of a token in the prizePool.tokens mapping
-=======
     * @notice Award ticket tokens to prize split recipient.
     * @dev Award ticket tokens to prize split recipient via the linked PrizePool contract.
     * @param _to Recipient of minted tokens.
     * @param _amount Amount of minted tokens.
->>>>>>> 1a0b936f
   */
   function _awardPrizeSplitAmount(address _to, uint256 _amount) override internal {
     IControlledToken _ticket = prizePool.ticket();
