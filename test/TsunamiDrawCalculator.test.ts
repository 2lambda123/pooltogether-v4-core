import { expect } from 'chai';
import { deployMockContract, MockContract } from 'ethereum-waffle';
import { utils, Contract, BigNumber } from 'ethers';
import { ethers, artifacts } from 'hardhat';
import { Draw, TsunamiDrawCalculatorSettings } from './types';

const { getSigners } = ethers;

const newDebug = require('debug')

export async function deployDrawCalculator(signer: any, ticketAddress: string, drawSettingsManagerAddress: string, claimableDrawAddress: string): Promise<Contract> {
  const drawCalculatorFactory = await ethers.getContractFactory(
    'TsunamiDrawCalculatorHarness',
    signer,
  );
  const drawCalculator: Contract = await drawCalculatorFactory.deploy(ticketAddress, drawSettingsManagerAddress);
  await drawCalculator.setClaimableDraw(claimableDrawAddress);

  return drawCalculator;
}

function calculateNumberOfWinnersAtIndex(bitRangeSize: number, distributionIndex: number): number {
  // Prize Count = (2**bitRange)**(cardinality-numberOfMatches)
  // if not grand prize: - (2^bitRange)**(cardinality-numberOfMatches-1)

  let prizeCount = ((2 ** bitRangeSize) ** (distributionIndex))
  if (distributionIndex > 0) {
    prizeCount -= (2 ** bitRangeSize) ** (distributionIndex - 1);
  }
  return prizeCount;
}

function modifyTimestampsWithOffset(timestamps: number[], offset: number): number[] {
  return timestamps.map((timestamp: number) => timestamp - offset);
}


describe('TsunamiDrawCalculator', () => {
  let drawCalculator: Contract; let ticket: MockContract; let claimableDraw: MockContract;
  let wallet1: any;
  let wallet2: any;
  let wallet3: any;

  const encoder = ethers.utils.defaultAbiCoder

  beforeEach(async () => {
    [wallet1, wallet2, wallet3] = await getSigners();

    let ticketArtifact = await artifacts.readArtifact('Ticket');
    ticket = await deployMockContract(wallet1, ticketArtifact.abi);

    let claimableDrawArtifact = await artifacts.readArtifact('ClaimableDraw');
    claimableDraw = await deployMockContract(wallet1, claimableDrawArtifact.abi);

    drawCalculator = await deployDrawCalculator(wallet1, ticket.address, wallet2.address, claimableDraw.address);
  });

  describe('construtor()', () => {
    it('should require non-zero ticket', async () => {
      await expect(deployDrawCalculator(wallet1, ethers.constants.AddressZero, wallet2.address, claimableDraw.address)).to.be.revertedWith('DrawCalc/ticket-not-zero')
    })

    it('should require non-zero manager', async () => {
      await expect(deployDrawCalculator(wallet1, ticket.address, ethers.constants.AddressZero, claimableDraw.address)).to.be.revertedWith('Manager/manager-not-zero-address')
    })

    it('should require non-zero draw', async () => {
      await expect(deployDrawCalculator(wallet1, ticket.address, wallet2.address, ethers.constants.AddressZero)).to.be.revertedWith('DrawCalc/claimable-draw-not-zero-address')
    })
  })

  describe('setDrawSettings()', () => {
    it('should not allow anyone else to set', async () => {
      const drawSettings: TsunamiDrawCalculatorSettings = {
        matchCardinality: BigNumber.from(5),
        distributions: [
          ethers.utils.parseEther('0.6'),
          ethers.utils.parseEther('0.1'),
          ethers.utils.parseEther('0.1'),
          ethers.utils.parseEther('0.1'),
        ],
        numberOfPicks: BigNumber.from("100"),
        bitRangeSize: BigNumber.from(4),
        prize: ethers.utils.parseEther('1'),
        drawStartTimestampOffset: BigNumber.from(1),
        drawEndTimestampOffset: BigNumber.from(1),
        maxPicksPerUser: BigNumber.from(1001),
      };
      await expect(drawCalculator.connect(wallet3).setDrawSettings(0, drawSettings)).to.be.revertedWith('Manager/caller-not-manager-or-owner')
    })

    it('onlyOwner can setPrizeSettings', async () => {
      const drawSettings: TsunamiDrawCalculatorSettings = {
        matchCardinality: BigNumber.from(5),
        distributions: [
          ethers.utils.parseEther('0.6'),
          ethers.utils.parseEther('0.1'),
          ethers.utils.parseEther('0.1'),
          ethers.utils.parseEther('0.1'),
        ],
        numberOfPicks: BigNumber.from(utils.parseEther("1")),
        bitRangeSize: BigNumber.from(4),
        prize: ethers.utils.parseEther('1'),
        drawStartTimestampOffset: BigNumber.from(1),
        drawEndTimestampOffset: BigNumber.from(1),
        maxPicksPerUser: BigNumber.from(1001),
      };


      await claimableDraw.mock.setDrawCalculator.withArgs(0, drawCalculator.address).returns(drawCalculator.address);

      expect(await drawCalculator.setDrawSettings(0, drawSettings)).to.emit(
        drawCalculator,
        'DrawSettingsSet',
      );

      await expect(drawCalculator.connect(wallet2).setDrawSettings(drawSettings)).to.be.reverted;
    });

    it('cannot set over 100pc of prize for distribution', async () => {
      const drawSettings: TsunamiDrawCalculatorSettings = {
        matchCardinality: BigNumber.from(5),
        distributions: [
          ethers.utils.parseEther('0.9'),
          ethers.utils.parseEther('0.1'),
          ethers.utils.parseEther('0.1'),
          ethers.utils.parseEther('0.1'),
        ],
        numberOfPicks: BigNumber.from(utils.parseEther("1")),
        bitRangeSize: BigNumber.from(4),
        prize: ethers.utils.parseEther('1'),
        drawStartTimestampOffset: BigNumber.from(1),
        drawEndTimestampOffset: BigNumber.from(1),
        maxPicksPerUser: BigNumber.from(1001),
      };
      await expect(drawCalculator.setDrawSettings(0, drawSettings)).to.be.revertedWith(
        'DrawCalc/distributions-gt-100%',
      );
    });

    it('cannot set bitRangeSize = 0', async () => {
      const drawSettings: TsunamiDrawCalculatorSettings = {
        matchCardinality: BigNumber.from(5),
        distributions: [
          ethers.utils.parseEther('0.9'),
        ],
        numberOfPicks: BigNumber.from(utils.parseEther("1")),
        bitRangeSize: BigNumber.from(0),
        prize: ethers.utils.parseEther('1'),
        drawStartTimestampOffset: BigNumber.from(1),
        drawEndTimestampOffset: BigNumber.from(1),
        maxPicksPerUser: BigNumber.from(1001),
      };
      await expect(drawCalculator.setDrawSettings(0, drawSettings)).to.be.revertedWith(
        'DrawCalc/bitRangeSize-gt-0',
      );
    });

    it('cannot set maxPicksPerUser = 0', async () => {
      const drawSettings: TsunamiDrawCalculatorSettings = {
        matchCardinality: BigNumber.from(5),
        distributions: [
          ethers.utils.parseEther('0.9'),
        ],
        numberOfPicks: BigNumber.from(utils.parseEther("1")),
        bitRangeSize: BigNumber.from(2),
        prize: ethers.utils.parseEther('1'),
        drawStartTimestampOffset: BigNumber.from(1),
        drawEndTimestampOffset: BigNumber.from(1),
        maxPicksPerUser: BigNumber.from(0),
      };
      await expect(drawCalculator.setDrawSettings(0, drawSettings)).to.be.revertedWith(
        'DrawCalc/maxPicksPerUser-gt-0',
      );
    });

    it('cannot set numberOfPicks = 0', async () => {
      const drawSettings: TsunamiDrawCalculatorSettings = {
        matchCardinality: BigNumber.from(5),
        distributions: [
          ethers.utils.parseEther('0.9'),
          ethers.utils.parseEther('0.04')
        ],
        numberOfPicks: utils.parseEther("0"),
        bitRangeSize: BigNumber.from(1),
        prize: ethers.utils.parseEther('1'),
        drawStartTimestampOffset: BigNumber.from(1),
        drawEndTimestampOffset: BigNumber.from(1),
        maxPicksPerUser: BigNumber.from(1001),
      };
      await expect(drawCalculator.setDrawSettings(0, drawSettings)).to.be.revertedWith(
        'DrawCalc/numberOfPicks-gt-0',
      );
    });

  });

  describe('setClaimableDraw()', () => {
    it('onlyOwnerOrManager can set', async () => {
      await expect(drawCalculator.setClaimableDraw(claimableDraw.address)).to.emit(
        drawCalculator,
        'ClaimableDrawSet',
      );
      await expect(drawCalculator.connect(wallet3).setClaimableDraw(claimableDraw.address)).to.be.reverted;
    })

    it('cant set to zero address', async () => {
      await expect(drawCalculator.setClaimableDraw(ethers.constants.AddressZero)).to.be.revertedWith("DrawCalc/claimable-draw-not-zero-address");
    })
  })

  describe('calculateDistributionIndex()', () => {
    it('grand prize gets the full fraction at index 0', async () => {
      const drawSettings: TsunamiDrawCalculatorSettings = {
        matchCardinality: BigNumber.from(5),
        distributions: [
          ethers.utils.parseEther('0.6'),
          ethers.utils.parseEther('0.1'),
          ethers.utils.parseEther('0.1'),
          ethers.utils.parseEther('0.1'),
        ],
        numberOfPicks: BigNumber.from(utils.parseEther("1")),
        bitRangeSize: BigNumber.from(4),
        prize: ethers.utils.parseEther('1'),
        drawStartTimestampOffset: BigNumber.from(1),
        drawEndTimestampOffset: BigNumber.from(1),
        maxPicksPerUser: BigNumber.from(1001),
      };
      const amount = await drawCalculator.calculatePrizeDistributionFraction(drawSettings, BigNumber.from(0));
      expect(amount).to.equal(drawSettings.distributions[0]);
    })
    it('runner up gets part of the fraction at index 1', async () => {
      const drawSettings: TsunamiDrawCalculatorSettings = {
        matchCardinality: BigNumber.from(5),
        distributions: [
          ethers.utils.parseEther('0.6'),
          ethers.utils.parseEther('0.1'),
          ethers.utils.parseEther('0.1'),
          ethers.utils.parseEther('0.1'),
        ],
        numberOfPicks: BigNumber.from(utils.parseEther("1")),
        bitRangeSize: BigNumber.from(4),
        prize: ethers.utils.parseEther('1'),
        drawStartTimestampOffset: BigNumber.from(1),
        drawEndTimestampOffset: BigNumber.from(1),
        maxPicksPerUser: BigNumber.from(1001),
      };
      const amount = await drawCalculator.calculatePrizeDistributionFraction(drawSettings, BigNumber.from(1));

      const prizeCount = calculateNumberOfWinnersAtIndex(drawSettings.bitRangeSize.toNumber(), 1)
      const expectedPrizeFraction = drawSettings.distributions[1].div(prizeCount)
      expect(amount).to.equal(expectedPrizeFraction);
    })
    it('all distribution indexes', async () => {
      const drawSettings: TsunamiDrawCalculatorSettings = {
        matchCardinality: BigNumber.from(5),
        distributions: [
          ethers.utils.parseEther('0.5'),
          ethers.utils.parseEther('0.1'),
          ethers.utils.parseEther('0.1'),
          ethers.utils.parseEther('0.1')
        ],
        numberOfPicks: BigNumber.from(utils.parseEther("1")),
        bitRangeSize: BigNumber.from(4),
        prize: ethers.utils.parseEther('1'),
        drawStartTimestampOffset: BigNumber.from(1),
        drawEndTimestampOffset: BigNumber.from(1),
        maxPicksPerUser: BigNumber.from(1001),
      };
<<<<<<< HEAD
      for (let numberOfMatches = 0; numberOfMatches < drawSettings.distributions.length; numberOfMatches++) {
=======
      for(let numberOfMatches = 0; numberOfMatches < drawSettings.distributions.length; numberOfMatches++) {
>>>>>>> 1a0b936f

        const distributionIndex = BigNumber.from(drawSettings.distributions.length - numberOfMatches - 1) // minus one because we start at 0
        const fraction = await drawCalculator.calculatePrizeDistributionFraction(drawSettings, distributionIndex);

        let prizeCount = calculateNumberOfWinnersAtIndex(drawSettings.bitRangeSize.toNumber(), distributionIndex.toNumber())

        const expectedPrizeFraction = drawSettings.distributions[distributionIndex.toNumber()].div(prizeCount)
        expect(fraction).to.equal(expectedPrizeFraction);
      }
    })
  })

  describe('numberOfPrizesForIndex()', () => {
    it('calculates the number of prizes at distribution index 0', async () => {
      const bitRangeSize = 2
      const result = await drawCalculator.numberOfPrizesForIndex(bitRangeSize, BigNumber.from(0));
      expect(result).to.equal(1); // grand prize
    })

    it('calculates the number of prizes at distribution index 0', async () => {
      const bitRangeSize = 3
      const result = await drawCalculator.numberOfPrizesForIndex(bitRangeSize, BigNumber.from(4));
      // (2 ^ 3) ^  4 - (2 ^ 3) ^ (4-1) = 4096 - 512 = 3584
      expect(result).to.equal(3584)
    })

    it('calculates the number of prizes at all distribution indices', async () => {
      let drawSettings: TsunamiDrawCalculatorSettings = {
        matchCardinality: BigNumber.from(5),
        distributions: [
          ethers.utils.parseEther('0.5'),
          ethers.utils.parseEther('0.1'),
          ethers.utils.parseEther('0.1'),
          ethers.utils.parseEther('0.1')
        ],
        numberOfPicks: BigNumber.from(utils.parseEther("1")),
        bitRangeSize: BigNumber.from(4),
        prize: ethers.utils.parseEther('1'),
        drawStartTimestampOffset: BigNumber.from(1),
        drawEndTimestampOffset: BigNumber.from(1),
        maxPicksPerUser: BigNumber.from(1001),
      };
      for (let distributionIndex = 0; distributionIndex < drawSettings.distributions.length; distributionIndex++) {
        const result = await drawCalculator.numberOfPrizesForIndex(drawSettings.bitRangeSize, distributionIndex);
        const expectedNumberOfWinners = calculateNumberOfWinnersAtIndex(drawSettings.bitRangeSize.toNumber(), distributionIndex)
        expect(result).to.equal(expectedNumberOfWinners);
      }
    })

  })

  describe('calculatePrizeDistributionFraction()', () => {
    it('calculates distribution index 0', async () => {
      const drawSettings: TsunamiDrawCalculatorSettings = {
        matchCardinality: BigNumber.from(5),
        distributions: [
          ethers.utils.parseEther('0.6'),
          ethers.utils.parseEther('0.1'),
          ethers.utils.parseEther('0.1'),
          ethers.utils.parseEther('0.1'),
        ],
        numberOfPicks: BigNumber.from(utils.parseEther("1")),
        bitRangeSize: BigNumber.from(4),
        prize: ethers.utils.parseEther('1'),
        drawStartTimestampOffset: BigNumber.from(1),
        drawEndTimestampOffset: BigNumber.from(1),
        maxPicksPerUser: BigNumber.from(1001),
      };

      const bitMasks = await drawCalculator.createBitMasks(drawSettings);
      const winningRandomNumber = "0x369ddb959b07c1d22a9bada1f3420961d0e0252f73c0f5b2173d7f7c6fe12b70"
      const userRandomNumber = "0x369ddb959b07c1d22a9bada1f3420961d0e0252f73c0f5b2173d7f7c6fe12b70" // intentionally same as winning random number
      const prizeDistributionIndex: BigNumber = await drawCalculator.calculateDistributionIndex(userRandomNumber, winningRandomNumber, bitMasks)
      // all numbers match so grand prize!
      expect(prizeDistributionIndex).to.eq(BigNumber.from(0))
    })

    it('calculates distribution index 1', async () => {
      const drawSettings: TsunamiDrawCalculatorSettings = {
        matchCardinality: BigNumber.from(2),
        distributions: [
          ethers.utils.parseEther('0.6'),
          ethers.utils.parseEther('0.1'),
          ethers.utils.parseEther('0.1'),
          ethers.utils.parseEther('0.1'),
        ],
        numberOfPicks: BigNumber.from(utils.parseEther("1")),
        bitRangeSize: BigNumber.from(4),
        prize: ethers.utils.parseEther('1'),
        drawStartTimestampOffset: BigNumber.from(1),
        drawEndTimestampOffset: BigNumber.from(1),
        maxPicksPerUser: BigNumber.from(1001),
      };
      // 252: 1111 1100
      // 255  1111 1111

      const bitMasks = await drawCalculator.createBitMasks(drawSettings);
      expect(bitMasks.length).to.eq(2) // same as length of matchCardinality
      expect(bitMasks[0]).to.eq(BigNumber.from(15))

      const prizeDistributionIndex: BigNumber = await drawCalculator.calculateDistributionIndex(252, 255, bitMasks)

<<<<<<< HEAD
      // since the first 4 bits do not match the distribution index will be: (matchCardinality - numberOfMatches )= 2-0 = 2 
=======
      // since the first 4 bits do not match the distribution index will be: (matchCardinality - numberOfMatches )= 2-0 = 2
>>>>>>> 1a0b936f
      expect(prizeDistributionIndex).to.eq(drawSettings.matchCardinality)
    })

    it('calculates distribution index 1', async () => {
      const drawSettings: TsunamiDrawCalculatorSettings = {
        matchCardinality: BigNumber.from(3),
        distributions: [
          ethers.utils.parseEther('0.6'),
          ethers.utils.parseEther('0.1'),
          ethers.utils.parseEther('0.1'),
          ethers.utils.parseEther('0.1'),
        ],
        numberOfPicks: BigNumber.from(utils.parseEther("1")),
        bitRangeSize: BigNumber.from(4),
        prize: ethers.utils.parseEther('1'),
        drawStartTimestampOffset: BigNumber.from(1),
        drawEndTimestampOffset: BigNumber.from(1),
        maxPicksPerUser: BigNumber.from(1001),
      };
      // 527: 0010 0000 1111
      // 271  0001 0000 1111

      const bitMasks = await drawCalculator.createBitMasks(drawSettings);
      expect(bitMasks.length).to.eq(3) // same as length of matchCardinality
      expect(bitMasks[0]).to.eq(BigNumber.from(15))

      const prizeDistributionIndex: BigNumber = await drawCalculator.calculateDistributionIndex(527, 271, bitMasks)

<<<<<<< HEAD
      // since the first 4 bits do not match the distribution index will be: (matchCardinality - numberOfMatches )= 3-2 = 1 
=======
      // since the first 4 bits do not match the distribution index will be: (matchCardinality - numberOfMatches )= 3-2 = 1
>>>>>>> 1a0b936f
      expect(prizeDistributionIndex).to.eq(BigNumber.from(1))
    })

  })

  describe("createBitMasks()", () => {
    it("creates correct 6 bit masks", async () => {
      const drawSettings: TsunamiDrawCalculatorSettings = {
        matchCardinality: BigNumber.from(2),
        distributions: [
          ethers.utils.parseEther('0.6'),
          ethers.utils.parseEther('0.1'),
          ethers.utils.parseEther('0.1'),
          ethers.utils.parseEther('0.1'),
        ],
        numberOfPicks: BigNumber.from(utils.parseEther("1")),
        bitRangeSize: BigNumber.from(6),
        prize: ethers.utils.parseEther('1'),
        drawStartTimestampOffset: BigNumber.from(1),
        drawEndTimestampOffset: BigNumber.from(1),
        maxPicksPerUser: BigNumber.from(1001),
      };
      const bitMasks = await drawCalculator.createBitMasks(drawSettings);
      expect(bitMasks[0]).to.eq(BigNumber.from(63)) // 111111
      expect(bitMasks[1]).to.eq(BigNumber.from(4032)) // 11111100000

    })

    it("creates correct 4 bit masks", async () => {
      const drawSettings: TsunamiDrawCalculatorSettings = {
        matchCardinality: BigNumber.from(2),
        distributions: [
          ethers.utils.parseEther('0.6'),
          ethers.utils.parseEther('0.1'),
          ethers.utils.parseEther('0.1'),
          ethers.utils.parseEther('0.1'),
        ],
        numberOfPicks: BigNumber.from(utils.parseEther("1")),
        bitRangeSize: BigNumber.from(4),
        prize: ethers.utils.parseEther('1'),
        drawStartTimestampOffset: BigNumber.from(1),
        drawEndTimestampOffset: BigNumber.from(1),
        maxPicksPerUser: BigNumber.from(1001),
      };
      const bitMasks = await drawCalculator.createBitMasks(drawSettings);
      expect(bitMasks[0]).to.eq(BigNumber.from(15)) // 1111
      expect(bitMasks[1]).to.eq(BigNumber.from(240)) // 11110000

    })
  })

  describe("getDrawSettings()", () => {
    it("gets correct draw settings", async () => {
      const drawSettings: TsunamiDrawCalculatorSettings = {
        matchCardinality: BigNumber.from(5),
        distributions: [
          ethers.utils.parseEther('0.6'),
          ethers.utils.parseEther('0.1'),
          ethers.utils.parseEther('0.1'),
          ethers.utils.parseEther('0.1'),
        ],
        numberOfPicks: BigNumber.from(utils.parseEther("10")),
        bitRangeSize: BigNumber.from(4),
        prize: ethers.utils.parseEther('1'),
        drawStartTimestampOffset: BigNumber.from(1),
        drawEndTimestampOffset: BigNumber.from(1),
        maxPicksPerUser: BigNumber.from(1001),
      };

      await claimableDraw.mock.setDrawCalculator.withArgs(70, drawCalculator.address).returns(drawCalculator.address);
      await drawCalculator.setDrawSettings(70, drawSettings);

      const result = await drawCalculator.getDrawSettings(70);

      expect(result.matchCardinality).to.equal(drawSettings.matchCardinality)
      expect(result.bitRangeSize).to.equal(drawSettings.bitRangeSize)
      expect(result.prize).to.equal(drawSettings.prize)
      expect(result.numberOfPicks).to.equal(drawSettings.numberOfPicks)
      expect(result.distributions.length).to.equal(drawSettings.distributions.length)
      for (let i = 0; i < result.distributions.length; i++) {
        expect(result.distributions[i]).to.deep.equal(drawSettings.distributions[i])
      }
    })
  })

  describe("calculateNumberOfUserPicks()", () => {
    it("calculates the correct number of user picks", async () => {
      const drawSettings: TsunamiDrawCalculatorSettings = {
        matchCardinality: BigNumber.from(5),
        distributions: [
          ethers.utils.parseEther('0.6'),
          ethers.utils.parseEther('0.1'),
          ethers.utils.parseEther('0.1'),
          ethers.utils.parseEther('0.1'),
        ],
        numberOfPicks: BigNumber.from("100"),
        bitRangeSize: BigNumber.from(4),
        prize: ethers.utils.parseEther('1'),
        drawStartTimestampOffset: BigNumber.from(1),
        drawEndTimestampOffset: BigNumber.from(1),
        maxPicksPerUser: BigNumber.from(1001),
      };
      const normalizedUsersBalance = utils.parseEther("0.05") // has 5% of the total supply
      const userPicks = await drawCalculator.calculateNumberOfUserPicks(drawSettings, normalizedUsersBalance)
      expect(userPicks).to.eq(BigNumber.from(5))
    })
    it("calculates the correct number of user picks", async () => {
      const drawSettings: TsunamiDrawCalculatorSettings = {
        matchCardinality: BigNumber.from(5),
        distributions: [
          ethers.utils.parseEther('0.6'),
          ethers.utils.parseEther('0.1'),
          ethers.utils.parseEther('0.1'),
          ethers.utils.parseEther('0.1'),
        ],
        numberOfPicks: BigNumber.from("100000"),
        bitRangeSize: BigNumber.from(4),
        prize: ethers.utils.parseEther('1'),
        drawStartTimestampOffset: BigNumber.from(1),
        drawEndTimestampOffset: BigNumber.from(1),
        maxPicksPerUser: BigNumber.from(1001),
      };
      const normalizedUsersBalance = utils.parseEther("0.1") // has 10% of the total supply
      const userPicks = await drawCalculator.calculateNumberOfUserPicks(drawSettings, normalizedUsersBalance)
      expect(userPicks).to.eq(BigNumber.from(10000)) // 10% of numberOfPicks
    })
  })

  describe("getNormalizedBalancesAt()", () => {
    it("calculates the correct normalized balance", async () => {
      const timestamps = [42, 77]

      const drawSettings: TsunamiDrawCalculatorSettings = {
        matchCardinality: BigNumber.from(5),
        distributions: [
          ethers.utils.parseEther('0.6'),
          ethers.utils.parseEther('0.1'),
          ethers.utils.parseEther('0.1'),
          ethers.utils.parseEther('0.1'),
        ],
        numberOfPicks: BigNumber.from("100000"),
        bitRangeSize: BigNumber.from(4),
        prize: ethers.utils.parseEther('1'),
        drawStartTimestampOffset: BigNumber.from(1),
        drawEndTimestampOffset: BigNumber.from(1),
        maxPicksPerUser: BigNumber.from(1001),
      };
      const offsetStartTimestamps = modifyTimestampsWithOffset(timestamps, drawSettings.drawStartTimestampOffset.toNumber())
      const offsetEndTimestamps = modifyTimestampsWithOffset(timestamps, drawSettings.drawStartTimestampOffset.toNumber())

      await ticket.mock.getAverageBalancesBetween.withArgs(wallet1.address, offsetStartTimestamps, offsetEndTimestamps).returns([utils.parseEther("20"), utils.parseEther("30")]); // (user, timestamp): [balance]
      await ticket.mock.getAverageTotalSuppliesBetween.withArgs(offsetStartTimestamps, offsetEndTimestamps).returns([utils.parseEther("100"), utils.parseEther("600")]);

      const userNormalizedBalances = await drawCalculator.getNormalizedBalancesAt(wallet1.address, timestamps, [drawSettings, drawSettings])

      expect(userNormalizedBalances[0]).to.eq(utils.parseEther("0.2"))
      expect(userNormalizedBalances[1]).to.eq(utils.parseEther("0.05"))
    })

    it("reverts when totalSupply is zero", async () => {
      const timestamps = [42, 77]

      const drawSettings: TsunamiDrawCalculatorSettings = {
        matchCardinality: BigNumber.from(5),
        distributions: [
          ethers.utils.parseEther('0.6'),
          ethers.utils.parseEther('0.1'),
          ethers.utils.parseEther('0.1'),
          ethers.utils.parseEther('0.1'),
        ],
        numberOfPicks: BigNumber.from("100000"),
        bitRangeSize: BigNumber.from(4),
        prize: ethers.utils.parseEther('1'),
        drawStartTimestampOffset: BigNumber.from(1),
        drawEndTimestampOffset: BigNumber.from(1),
        maxPicksPerUser: BigNumber.from(1001),
      };
      const offsetStartTimestamps = modifyTimestampsWithOffset(timestamps, drawSettings.drawStartTimestampOffset.toNumber())
      const offsetEndTimestamps = modifyTimestampsWithOffset(timestamps, drawSettings.drawStartTimestampOffset.toNumber())

      await ticket.mock.getAverageBalancesBetween.withArgs(wallet1.address, offsetStartTimestamps, offsetEndTimestamps).returns([utils.parseEther("10"), utils.parseEther("30")]); // (user, timestamp): [balance]
      await ticket.mock.getAverageTotalSuppliesBetween.withArgs(offsetStartTimestamps, offsetEndTimestamps).returns([utils.parseEther("0"), utils.parseEther("600")]);

      await expect(drawCalculator.getNormalizedBalancesAt(wallet1.address, timestamps, [drawSettings, drawSettings])).to.be.revertedWith("DrawCalc/total-supply-zero")
    })

    it("returns zero when the balance is very small", async () => {
      const timestamps = [42]

      const drawSettings: TsunamiDrawCalculatorSettings = {
        matchCardinality: BigNumber.from(5),
        distributions: [
          ethers.utils.parseEther('0.6'),
        ],
        numberOfPicks: BigNumber.from("100000"),
        bitRangeSize: BigNumber.from(4),
        prize: ethers.utils.parseEther('1'),
        drawStartTimestampOffset: BigNumber.from(1),
        drawEndTimestampOffset: BigNumber.from(1),
        maxPicksPerUser: BigNumber.from(1001),
      };
      const offsetStartTimestamps = modifyTimestampsWithOffset(timestamps, drawSettings.drawStartTimestampOffset.toNumber())
      const offsetEndTimestamps = modifyTimestampsWithOffset(timestamps, drawSettings.drawStartTimestampOffset.toNumber())

      await ticket.mock.getAverageBalancesBetween.withArgs(wallet1.address, offsetStartTimestamps, offsetEndTimestamps).returns([utils.parseEther("0.00000000000000001")]); // (user, timestamp): [balance]
      await ticket.mock.getAverageTotalSuppliesBetween.withArgs(offsetStartTimestamps, offsetEndTimestamps).returns([utils.parseEther("1000")]);
      const result = await drawCalculator.getNormalizedBalancesAt(wallet1.address, timestamps, [drawSettings, drawSettings])

      expect(result[0]).to.eq(BigNumber.from(0))
    })

  })


  describe('calculate()', () => {
    const debug = newDebug('pt:TsunamiDrawCalculator.test.ts:calculate()')

    context('with draw 0 set', () => {
      let drawSettings: TsunamiDrawCalculatorSettings
      beforeEach(async () => {
        drawSettings = {
          distributions: [ethers.utils.parseEther('0.8'), ethers.utils.parseEther('0.2')],
          numberOfPicks: BigNumber.from("10000"),
          matchCardinality: BigNumber.from(5),
          bitRangeSize: BigNumber.from(4),
          prize: ethers.utils.parseEther('100'),
          drawStartTimestampOffset: BigNumber.from(1),
          drawEndTimestampOffset: BigNumber.from(1),
          maxPicksPerUser: BigNumber.from(1001),
        };
        await claimableDraw.mock.setDrawCalculator.withArgs(0, drawCalculator.address).returns(drawCalculator.address);
        await drawCalculator.setDrawSettings(0, drawSettings)
      })

      it('should calculate and win grand prize', async () => {
        const winningNumber = utils.solidityKeccak256(['address'], [wallet1.address]);
        const winningRandomNumber = utils.solidityKeccak256(
          ['bytes32', 'uint256'],
          [winningNumber, 1],
        );

        const timestamps = [42];
        const pickIndices = encoder.encode(['uint256[][]'], [[['1']]]);
        const ticketBalance = utils.parseEther('10');
        const totalSupply = utils.parseEther('100');

        const offsetStartTimestamps = modifyTimestampsWithOffset(timestamps, drawSettings.drawStartTimestampOffset.toNumber())
        const offsetEndTimestamps = modifyTimestampsWithOffset(timestamps, drawSettings.drawStartTimestampOffset.toNumber())
<<<<<<< HEAD

        await ticket.mock.getAverageBalancesBetween.withArgs(wallet1.address, offsetStartTimestamps, offsetEndTimestamps).returns([ticketBalance]); // (user, timestamp): [balance]
        await ticket.mock.getAverageTotalSuppliesBetween.withArgs(offsetStartTimestamps, offsetEndTimestamps).returns([totalSupply]);
=======
>>>>>>> 1a0b936f

        await ticket.mock.getAverageBalancesBetween.withArgs(wallet1.address, offsetStartTimestamps, offsetEndTimestamps).returns([ticketBalance]); // (user, timestamp): [balance]
        await ticket.mock.getAverageTotalSuppliesBetween.withArgs(offsetStartTimestamps, offsetEndTimestamps).returns([totalSupply]);

        const draw: Draw = { drawId: BigNumber.from(0), winningRandomNumber: BigNumber.from(winningRandomNumber), timestamp: BigNumber.from(timestamps[0]) }


        const prizesAwardable = await drawCalculator.calculate(
          wallet1.address,
          [draw],
          pickIndices,
        )

        expect(prizesAwardable[0]).to.equal(utils.parseEther('80'));

        debug(
          'GasUsed for calculate(): ',
          (
            await drawCalculator.estimateGas.calculate(
              wallet1.address,
              [draw],
              pickIndices,
            )
          ).toString(),
        );
      });

      it('can calculate 1000 picks', async () => {
        const winningNumber = utils.solidityKeccak256(['address'], [wallet1.address]);
        const winningRandomNumber = utils.solidityKeccak256(
          ['bytes32', 'uint256'],
          [winningNumber, 1],
        );

        const timestamps = [42];

        const pickIndices = encoder.encode(['uint256[][]'], [[[...new Array<number>(1000).keys()]]]);
        const totalSupply = utils.parseEther("10000")
        const ticketBalance = utils.parseEther('1000'); // 10 percent of total supply
        // drawSettings.numberOfPicks = 10000 so user has 1000 picks

        const offsetStartTimestamps = modifyTimestampsWithOffset(timestamps, drawSettings.drawStartTimestampOffset.toNumber())
        const offsetEndTimestamps = modifyTimestampsWithOffset(timestamps, drawSettings.drawEndTimestampOffset.toNumber())

        await ticket.mock.getAverageBalancesBetween.withArgs(wallet1.address, offsetStartTimestamps, offsetEndTimestamps).returns([ticketBalance]); // (user, timestamp): balance
        await ticket.mock.getAverageTotalSuppliesBetween.withArgs(offsetStartTimestamps, offsetEndTimestamps).returns([totalSupply]);

        const draw: Draw = { drawId: BigNumber.from(0), winningRandomNumber: BigNumber.from(winningRandomNumber), timestamp: BigNumber.from(timestamps[0]) }

        const prizesAwardable = await drawCalculator.calculate(
          wallet1.address,
          [draw],
          pickIndices,
        )

        debug(
          'GasUsed for calculate 1000 picks(): ',
          (
            await drawCalculator.estimateGas.calculate(
              wallet1.address,
              [draw],
              pickIndices,
            )
          ).toString(),
        );
      });

      it('should calculate for multiple picks, first pick grand prize winner, second pick no winnings', async () => {
        //function calculate(address user, uint256[] calldata randomNumbers, uint256[] calldata timestamps, uint256[] calldata prizes, bytes calldata data) external override view returns (uint256){

        const winningNumber = utils.solidityKeccak256(['address'], [wallet1.address]);
        const winningRandomNumber = utils.solidityKeccak256(
          ['bytes32', 'uint256'],
          [winningNumber, 1],
        );

        const timestamps = [42, 48];

        const pickIndices = encoder.encode(['uint256[][]'], [[['1'], ['2']]]);
        const ticketBalance = utils.parseEther('10');
        const ticketBalance2 = utils.parseEther('10');
        const totalSupply1 = utils.parseEther('100');
        const totalSupply2 = utils.parseEther('100');


        const draw1: Draw = { drawId: BigNumber.from(0), winningRandomNumber: BigNumber.from(winningRandomNumber), timestamp: BigNumber.from(timestamps[0]) }
        const draw2: Draw = { drawId: BigNumber.from(1), winningRandomNumber: BigNumber.from(winningRandomNumber), timestamp: BigNumber.from(timestamps[1]) }

        const offsetStartTimestamps = modifyTimestampsWithOffset(timestamps, drawSettings.drawStartTimestampOffset.toNumber())
        const offsetEndTimestamps = modifyTimestampsWithOffset(timestamps, drawSettings.drawEndTimestampOffset.toNumber())

        await claimableDraw.mock.setDrawCalculator.withArgs(1, drawCalculator.address).returns(drawCalculator.address);

        await ticket.mock.getAverageBalancesBetween.withArgs(wallet1.address, offsetStartTimestamps, offsetEndTimestamps).returns([ticketBalance, ticketBalance2]); // (user, timestamp): balance

        await ticket.mock.getAverageTotalSuppliesBetween.withArgs(offsetStartTimestamps, offsetEndTimestamps).returns([totalSupply1, totalSupply2]);

        const drawSettings2: TsunamiDrawCalculatorSettings = {
          distributions: [ethers.utils.parseEther('0.8'), ethers.utils.parseEther('0.2')],
          numberOfPicks: BigNumber.from(utils.parseEther('1')),
          matchCardinality: BigNumber.from(5),
          bitRangeSize: BigNumber.from(4),
          prize: ethers.utils.parseEther('20'),
          drawStartTimestampOffset: BigNumber.from(1),
          drawEndTimestampOffset: BigNumber.from(1),
          maxPicksPerUser: BigNumber.from(1001),
        };

        await drawCalculator.setDrawSettings(1, drawSettings2);


        const prizesAwardable = await drawCalculator.calculate(
          wallet1.address,
          [draw1, draw2],
          pickIndices,
        )

        expect(
          prizesAwardable[0]
        ).to.equal(utils.parseEther('80'));

        debug(
          'GasUsed for 2 calculate() calls: ',
          (
            await drawCalculator.estimateGas.calculate(
              wallet1.address,
              [draw1, draw2],
              pickIndices,
            )
          ).toString(),
        );

      });

      it('should not have enough funds for a second pick and revert', async () => {
        // the first draw the user has > 1 pick and the second draw has 0 picks (0.3/100 < 0.5 so rounds down to 0)
        const winningNumber = utils.solidityKeccak256(['address'], [wallet1.address]);
        const winningRandomNumber = utils.solidityKeccak256(
          ['bytes32', 'uint256'],
          [winningNumber, 1],
        );

        const timestamps = [42, 77];
        const totalSupply1 = utils.parseEther('100');
        const totalSupply2 = utils.parseEther('100');

        const pickIndices = encoder.encode(['uint256[][]'], [[['1'], ['2']]]);
        const ticketBalance = ethers.utils.parseEther('6'); // they had 6pc of all tickets

        const drawSettings: TsunamiDrawCalculatorSettings = {
          distributions: [ethers.utils.parseEther('0.8'), ethers.utils.parseEther('0.2')],
          numberOfPicks: BigNumber.from(1),
          matchCardinality: BigNumber.from(5),
          bitRangeSize: BigNumber.from(4),
          prize: ethers.utils.parseEther('100'),
          drawStartTimestampOffset: BigNumber.from(1),
          drawEndTimestampOffset: BigNumber.from(1),
          maxPicksPerUser: BigNumber.from(1001),
        };

        const offsetStartTimestamps = modifyTimestampsWithOffset(timestamps, drawSettings.drawStartTimestampOffset.toNumber())
        const offsetEndTimestamps = modifyTimestampsWithOffset(timestamps, drawSettings.drawEndTimestampOffset.toNumber())

        const ticketBalance2 = ethers.utils.parseEther('0.3'); // they had 0.03pc of all tickets
        await ticket.mock.getAverageBalancesBetween
          .withArgs(wallet1.address, offsetStartTimestamps, offsetEndTimestamps)
          .returns([ticketBalance, ticketBalance2]); // (user, timestamp): balance

        await ticket.mock.getAverageTotalSuppliesBetween.withArgs(offsetStartTimestamps, offsetEndTimestamps).returns([totalSupply1, totalSupply2]);

        const draw1: Draw = { drawId: BigNumber.from(0), winningRandomNumber: BigNumber.from(winningRandomNumber), timestamp: BigNumber.from(timestamps[0]) }
        const draw2: Draw = { drawId: BigNumber.from(1), winningRandomNumber: BigNumber.from(winningRandomNumber), timestamp: BigNumber.from(timestamps[1]) }

        await claimableDraw.mock.setDrawCalculator.withArgs(1, drawCalculator.address).returns(drawCalculator.address);
        await drawCalculator.setDrawSettings(1, drawSettings)

        await expect(
          drawCalculator.calculate(
            wallet1.address,
            [draw1, draw2],
            pickIndices
          ),
        ).to.revertedWith('DrawCalc/insufficient-user-picks');
      });

      it('should revert exceeding max user picks', async () => {
        // maxPicksPerUser is set to 2, user tries to claim with 3 picks
        const winningNumber = utils.solidityKeccak256(['address'], [wallet1.address]);
        const winningRandomNumber = utils.solidityKeccak256(
          ['bytes32', 'uint256'],
          [winningNumber, 1],
        );

        const timestamps = [42];
        const totalSupply1 = utils.parseEther('100');
        const pickIndices = encoder.encode(['uint256[][]'], [[['1', '2', '3']]]);
        const ticketBalance = ethers.utils.parseEther('6');

        const drawSettings: TsunamiDrawCalculatorSettings = {
          distributions: [ethers.utils.parseEther('0.8'), ethers.utils.parseEther('0.2')],
          numberOfPicks: BigNumber.from(1),
          matchCardinality: BigNumber.from(5),
          bitRangeSize: BigNumber.from(4),
          prize: ethers.utils.parseEther('100'),
          drawStartTimestampOffset: BigNumber.from(1),
          drawEndTimestampOffset: BigNumber.from(1),
          maxPicksPerUser: BigNumber.from(2),
        };
        const offsetStartTimestamps = modifyTimestampsWithOffset(timestamps, drawSettings.drawStartTimestampOffset.toNumber())
        const offsetEndTimestamps = modifyTimestampsWithOffset(timestamps, drawSettings.drawEndTimestampOffset.toNumber())

        await ticket.mock.getAverageBalancesBetween
          .withArgs(wallet1.address, offsetStartTimestamps, offsetEndTimestamps)
          .returns([ticketBalance]); // (user, timestamp): balance

        await ticket.mock.getAverageTotalSuppliesBetween.withArgs(offsetStartTimestamps, offsetEndTimestamps).returns([totalSupply1]);

        const draw1: Draw = { drawId: BigNumber.from(1), winningRandomNumber: BigNumber.from(winningRandomNumber), timestamp: BigNumber.from(timestamps[0]) }

        await claimableDraw.mock.setDrawCalculator.withArgs(1, drawCalculator.address).returns(drawCalculator.address);
        await drawCalculator.setDrawSettings(1, drawSettings)

        await expect(
          drawCalculator.calculate(
            wallet1.address,
            [draw1],
            pickIndices
          ),
        ).to.revertedWith('DrawCalc/exceeds-max-user-picks');
      });


      it('should calculate and win nothing', async () => {
        const winningNumber = utils.solidityKeccak256(['address'], [wallet2.address]);
        const userRandomNumber = utils.solidityKeccak256(['bytes32', 'uint256'], [winningNumber, 1]);
        const timestamps = [42];
        const totalSupply = utils.parseEther('100');

        const pickIndices = encoder.encode(['uint256[][]'], [[['1']]]);
        const ticketBalance = utils.parseEther('10');

        const offsetStartTimestamps = modifyTimestampsWithOffset(timestamps, drawSettings.drawStartTimestampOffset.toNumber())
        const offsetEndTimestamps = modifyTimestampsWithOffset(timestamps, drawSettings.drawEndTimestampOffset.toNumber())

        await ticket.mock.getAverageBalancesBetween.withArgs(wallet1.address, offsetStartTimestamps, offsetEndTimestamps).returns([ticketBalance]); // (user, timestamp): balance
        await ticket.mock.getAverageTotalSuppliesBetween.withArgs(offsetStartTimestamps, offsetEndTimestamps).returns([totalSupply]);
<<<<<<< HEAD

=======
>>>>>>> 1a0b936f

        const draw1: Draw = { drawId: BigNumber.from(0), winningRandomNumber: BigNumber.from(userRandomNumber), timestamp: BigNumber.from(timestamps[0]) }

        const prizesAwardable = await drawCalculator.calculate(
          wallet1.address,
          [draw1],
          pickIndices,
        )

        expect(
          prizesAwardable[0]
        ).to.equal(utils.parseEther('0'));
      });
    })
  });
});<|MERGE_RESOLUTION|>--- conflicted
+++ resolved
@@ -267,12 +267,8 @@
         drawEndTimestampOffset: BigNumber.from(1),
         maxPicksPerUser: BigNumber.from(1001),
       };
-<<<<<<< HEAD
+
       for (let numberOfMatches = 0; numberOfMatches < drawSettings.distributions.length; numberOfMatches++) {
-=======
-      for(let numberOfMatches = 0; numberOfMatches < drawSettings.distributions.length; numberOfMatches++) {
->>>>>>> 1a0b936f
-
         const distributionIndex = BigNumber.from(drawSettings.distributions.length - numberOfMatches - 1) // minus one because we start at 0
         const fraction = await drawCalculator.calculatePrizeDistributionFraction(drawSettings, distributionIndex);
 
@@ -374,11 +370,7 @@
 
       const prizeDistributionIndex: BigNumber = await drawCalculator.calculateDistributionIndex(252, 255, bitMasks)
 
-<<<<<<< HEAD
-      // since the first 4 bits do not match the distribution index will be: (matchCardinality - numberOfMatches )= 2-0 = 2 
-=======
       // since the first 4 bits do not match the distribution index will be: (matchCardinality - numberOfMatches )= 2-0 = 2
->>>>>>> 1a0b936f
       expect(prizeDistributionIndex).to.eq(drawSettings.matchCardinality)
     })
 
@@ -407,11 +399,7 @@
 
       const prizeDistributionIndex: BigNumber = await drawCalculator.calculateDistributionIndex(527, 271, bitMasks)
 
-<<<<<<< HEAD
-      // since the first 4 bits do not match the distribution index will be: (matchCardinality - numberOfMatches )= 3-2 = 1 
-=======
-      // since the first 4 bits do not match the distribution index will be: (matchCardinality - numberOfMatches )= 3-2 = 1
->>>>>>> 1a0b936f
+     // since the first 4 bits do not match the distribution index will be: (matchCardinality - numberOfMatches )= 3-2 = 1
       expect(prizeDistributionIndex).to.eq(BigNumber.from(1))
     })
 
@@ -660,12 +648,9 @@
 
         const offsetStartTimestamps = modifyTimestampsWithOffset(timestamps, drawSettings.drawStartTimestampOffset.toNumber())
         const offsetEndTimestamps = modifyTimestampsWithOffset(timestamps, drawSettings.drawStartTimestampOffset.toNumber())
-<<<<<<< HEAD
 
         await ticket.mock.getAverageBalancesBetween.withArgs(wallet1.address, offsetStartTimestamps, offsetEndTimestamps).returns([ticketBalance]); // (user, timestamp): [balance]
         await ticket.mock.getAverageTotalSuppliesBetween.withArgs(offsetStartTimestamps, offsetEndTimestamps).returns([totalSupply]);
-=======
->>>>>>> 1a0b936f
 
         await ticket.mock.getAverageBalancesBetween.withArgs(wallet1.address, offsetStartTimestamps, offsetEndTimestamps).returns([ticketBalance]); // (user, timestamp): [balance]
         await ticket.mock.getAverageTotalSuppliesBetween.withArgs(offsetStartTimestamps, offsetEndTimestamps).returns([totalSupply]);
@@ -912,10 +897,6 @@
 
         await ticket.mock.getAverageBalancesBetween.withArgs(wallet1.address, offsetStartTimestamps, offsetEndTimestamps).returns([ticketBalance]); // (user, timestamp): balance
         await ticket.mock.getAverageTotalSuppliesBetween.withArgs(offsetStartTimestamps, offsetEndTimestamps).returns([totalSupply]);
-<<<<<<< HEAD
-
-=======
->>>>>>> 1a0b936f
 
         const draw1: Draw = { drawId: BigNumber.from(0), winningRandomNumber: BigNumber.from(userRandomNumber), timestamp: BigNumber.from(timestamps[0]) }
 
