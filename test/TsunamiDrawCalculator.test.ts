--- conflicted
+++ resolved
@@ -89,10 +89,10 @@
       const drawSettings: TsunamiDrawCalculatorSettings = {
         matchCardinality: BigNumber.from(5),
         distributions: [
-          ethers.utils.parseEther('0.6'),
-          ethers.utils.parseEther('0.1'),
-          ethers.utils.parseEther('0.1'),
-          ethers.utils.parseEther('0.1'),
+          ethers.utils.parseUnits('0.6', 9),
+          ethers.utils.parseUnits('0.1', 9),
+          ethers.utils.parseUnits('0.1', 9),
+          ethers.utils.parseUnits('0.1', 9),
         ],
         numberOfPicks: BigNumber.from("100"),
         bitRangeSize: BigNumber.from(4),
@@ -478,14 +478,13 @@
   })
 
   describe("getDrawSettings()", () => {
-<<<<<<< HEAD
     const drawSettings: TsunamiDrawCalculatorSettings = {
       matchCardinality: BigNumber.from(5),
       distributions: [
-        ethers.utils.parseEther('0.6'),
-        ethers.utils.parseEther('0.1'),
-        ethers.utils.parseEther('0.1'),
-        ethers.utils.parseEther('0.1'),
+        ethers.utils.parseUnits("0.6", 9),
+          ethers.utils.parseUnits("0.1", 9),
+          ethers.utils.parseUnits("0.1", 9),
+          ethers.utils.parseUnits("0.1", 9),
       ],
       numberOfPicks: BigNumber.from(utils.parseEther("10")),
       bitRangeSize: BigNumber.from(4),
@@ -494,29 +493,6 @@
       drawEndTimestampOffset: BigNumber.from(1),
       maxPicksPerUser: BigNumber.from(1001)
     };
-=======
-    it("gets correct draw settings", async () => {
-      const drawSettings: TsunamiDrawCalculatorSettings = {
-        matchCardinality: BigNumber.from(5),
-        distributions: [
-          ethers.utils.parseUnits("0.6", 9),
-          ethers.utils.parseUnits("0.1", 9),
-          ethers.utils.parseUnits("0.1", 9),
-          ethers.utils.parseUnits("0.1", 9),
-        ],
-        numberOfPicks: BigNumber.from(utils.parseEther("10")),
-        bitRangeSize: BigNumber.from(4),
-        prize: ethers.utils.parseEther('1'),
-        drawStartTimestampOffset: BigNumber.from(1),
-        drawEndTimestampOffset: BigNumber.from(1),
-        maxPicksPerUser: BigNumber.from(1001),
-      };
-
-      await claimableDraw.mock.setDrawCalculator.withArgs(70, drawCalculator.address).returns(drawCalculator.address);
-      await drawCalculator.setDrawSettings(70, drawSettings);
-
-      const result = await drawCalculator.getDrawSettings(70);
->>>>>>> d9c75831
 
     it("gets correct draw settings", async () => {
       await claimableDraw.mock.setDrawCalculator.withArgs(1, drawCalculator.address).returns(drawCalculator.address);
