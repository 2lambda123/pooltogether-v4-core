import { expect } from 'chai';
import { deployMockContract, MockContract } from 'ethereum-waffle';
import { utils, Contract, BigNumber } from 'ethers';
import { ethers, artifacts } from 'hardhat';
import { Draw, TsunamiDrawCalculatorSettings } from './types';

const { getSigners } = ethers;

const newDebug = require('debug')

<<<<<<< HEAD
export async function deployDrawCalculator(signer: any, ticketAddress: string, drawSettingsManagerAddress: string): Promise<Contract> {
=======
export async function deployDrawCalculator(signer: any, ticketAddress: string, manager: string, claimableDrawAddress: string, card: number): Promise<Contract> {
>>>>>>> 79bc3c7f
  const drawCalculatorFactory = await ethers.getContractFactory(
    'TsunamiDrawCalculatorHarness',
    signer,
  );
<<<<<<< HEAD
  const drawCalculator: Contract = await drawCalculatorFactory.deploy(ticketAddress, drawSettingsManagerAddress);
=======
  const drawCalculator: Contract = await drawCalculatorFactory.deploy(ticketAddress, manager, card);
  await drawCalculator.setClaimableDraw(claimableDrawAddress);
>>>>>>> 79bc3c7f

  return drawCalculator;
}
1
function calculateNumberOfWinnersAtIndex(bitRangeSize: number, distributionIndex: number): number {
  // Prize Count = (2**bitRange)**(cardinality-numberOfMatches)
  // if not grand prize: - (2^bitRange)**(cardinality-numberOfMatches-1)

  let prizeCount = ((2 ** bitRangeSize) ** (distributionIndex))
  if (distributionIndex > 0) {
    prizeCount -= (2 ** bitRangeSize) ** (distributionIndex - 1);
  }
  return prizeCount;
}

function modifyTimestampsWithOffset(timestamps: number[], offset: number): number[] {
  return timestamps.map((timestamp: number) => timestamp - offset);
}


describe('TsunamiDrawCalculator', () => {
  let drawCalculator: Contract; let ticket: MockContract;
  let wallet1: any;
  let wallet2: any;
  let wallet3: any;

  const encoder = ethers.utils.defaultAbiCoder

  beforeEach(async () => {
    [wallet1, wallet2, wallet3] = await getSigners();

    let ticketArtifact = await artifacts.readArtifact('Ticket');
    ticket = await deployMockContract(wallet1, ticketArtifact.abi);

<<<<<<< HEAD
    drawCalculator = await deployDrawCalculator(wallet1, ticket.address, wallet2.address);
=======
    let claimableDrawArtifact = await artifacts.readArtifact('ClaimableDraw');
    claimableDraw = await deployMockContract(wallet1, claimableDrawArtifact.abi);

    drawCalculator = await deployDrawCalculator(wallet1, ticket.address, wallet2.address, claimableDraw.address, 16);
>>>>>>> 79bc3c7f
  });

  describe('constructor()', () => {
    it('should require non-zero ticket', async () => {
<<<<<<< HEAD
      await expect(deployDrawCalculator(wallet1, ethers.constants.AddressZero, wallet2.address)).to.be.revertedWith('DrawCalc/ticket-not-zero')
    })

    it('should require non-zero manager', async () => {
      await expect(deployDrawCalculator(wallet1, ticket.address, ethers.constants.AddressZero)).to.be.revertedWith('Manager/manager-not-zero-address')
=======
      await expect(deployDrawCalculator(wallet1, ethers.constants.AddressZero, wallet2.address, claimableDraw.address, 16)).to.be.revertedWith('DrawCalc/ticket-not-zero')
    })

    it('should require non-zero manager', async () => {
      await expect(deployDrawCalculator(wallet1, ticket.address, ethers.constants.AddressZero, claimableDraw.address, 16)).to.be.revertedWith('Manager/manager-not-zero-address')
>>>>>>> 79bc3c7f
    })
  })

  describe('pushDrawSettings()', () => {
    it('should not allow anyone else to set', async () => {
      const drawSettings: TsunamiDrawCalculatorSettings = {
        matchCardinality: BigNumber.from(5),
        distributions: [
          ethers.utils.parseUnits("0.6", 9),
          ethers.utils.parseUnits("0.1", 9),
          ethers.utils.parseUnits("0.1", 9),
          ethers.utils.parseUnits("0.1", 9),
        ],
        numberOfPicks: BigNumber.from("100"),
        bitRangeSize: BigNumber.from(4),
        prize: ethers.utils.parseEther('1'),
        drawStartTimestampOffset: BigNumber.from(1),
        drawEndTimestampOffset: BigNumber.from(1),
        maxPicksPerUser: BigNumber.from(1001),
      };
      await expect(drawCalculator.connect(wallet3).pushDrawSettings(0, drawSettings)).to.be.revertedWith('Manager/caller-not-manager-or-owner')
    })

    context('sanity checks', () => {
      const drawSettings: TsunamiDrawCalculatorSettings = {
        matchCardinality: BigNumber.from(5),
        distributions: [
          ethers.utils.parseUnits('0.6', 9),
          ethers.utils.parseUnits('0.1', 9),
          ethers.utils.parseUnits('0.1', 9),
          ethers.utils.parseUnits('0.1', 9),
        ],
        numberOfPicks: BigNumber.from("100"),
        bitRangeSize: BigNumber.from(4),
        prize: ethers.utils.parseEther('1'),
        drawStartTimestampOffset: BigNumber.from(1),
        drawEndTimestampOffset: BigNumber.from(1),
        maxPicksPerUser: BigNumber.from(1001)
      };

      it('should require a sane cardinality', async () => {
        drawSettings.matchCardinality = BigNumber.from(3)
        await expect(drawCalculator.pushDrawSettings(1, drawSettings)).to.be.revertedWith("DrawCalc/matchCardinality-gte-distributions")
      })

      it('should require a sane bit range', async () => {
        drawSettings.matchCardinality = BigNumber.from(32) // means that bit range size max is 8
        drawSettings.bitRangeSize = BigNumber.from(9)
        await expect(drawCalculator.pushDrawSettings(1, drawSettings)).to.be.revertedWith("DrawCalc/bitRangeSize-too-large")
      })
    })

    it('onlyOwner can setPrizeSettings', async () => {
      const drawSettings: TsunamiDrawCalculatorSettings = {
        matchCardinality: BigNumber.from(5),
        distributions: [
          ethers.utils.parseUnits("0.6", 9),
          ethers.utils.parseUnits("0.1", 9),
          ethers.utils.parseUnits("0.1", 9),
          ethers.utils.parseUnits("0.1", 9),
        ],
        numberOfPicks: BigNumber.from(utils.parseEther("1")),
        bitRangeSize: BigNumber.from(4),
        prize: ethers.utils.parseEther('1'),
        drawStartTimestampOffset: BigNumber.from(1),
        drawEndTimestampOffset: BigNumber.from(1),
        maxPicksPerUser: BigNumber.from(1001),
      };

<<<<<<< HEAD
      expect(await drawCalculator.setDrawSettings(0, drawSettings)).to.emit(
=======
      await claimableDraw.mock.setDrawCalculator.withArgs(1, drawCalculator.address).returns(drawCalculator.address);

      expect(await drawCalculator.pushDrawSettings(1, drawSettings)).to.emit(
>>>>>>> 79bc3c7f
        drawCalculator,
        'DrawSettingsSet',
      );

      await expect(drawCalculator.connect(wallet2).pushDrawSettings(drawSettings)).to.be.reverted;
    });

    it('cannot set over 100pc of prize for distribution', async () => {
      const drawSettings: TsunamiDrawCalculatorSettings = {
        matchCardinality: BigNumber.from(5),
        distributions: [
          ethers.utils.parseUnits("0.9", 9),
          ethers.utils.parseUnits("0.1", 9),
          ethers.utils.parseUnits("0.1", 9),
          ethers.utils.parseUnits("0.1", 9),
        ],
        numberOfPicks: BigNumber.from(utils.parseEther("1")),
        bitRangeSize: BigNumber.from(4),
        prize: ethers.utils.parseEther('1'),
        drawStartTimestampOffset: BigNumber.from(1),
        drawEndTimestampOffset: BigNumber.from(1),
        maxPicksPerUser: BigNumber.from(1001),
      };
      await expect(drawCalculator.pushDrawSettings(0, drawSettings)).to.be.revertedWith(
        'DrawCalc/distributions-gt-100%',
      );
    });

    it('cannot set bitRangeSize = 0', async () => {
      const drawSettings: TsunamiDrawCalculatorSettings = {
        matchCardinality: BigNumber.from(5),
        distributions: [
          ethers.utils.parseUnits("0.9", 9),
        ],
        numberOfPicks: BigNumber.from(utils.parseEther("1")),
        bitRangeSize: BigNumber.from(0),
        prize: ethers.utils.parseEther('1'),
        drawStartTimestampOffset: BigNumber.from(1),
        drawEndTimestampOffset: BigNumber.from(1),
        maxPicksPerUser: BigNumber.from(1001),
      };
      await expect(drawCalculator.pushDrawSettings(0, drawSettings)).to.be.revertedWith(
        'DrawCalc/bitRangeSize-gt-0',
      );
    });

    it('cannot set maxPicksPerUser = 0', async () => {
      const drawSettings: TsunamiDrawCalculatorSettings = {
        matchCardinality: BigNumber.from(5),
        distributions: [
          ethers.utils.parseUnits('0.9',9),
        ],
        numberOfPicks: BigNumber.from(utils.parseEther("1")),
        bitRangeSize: BigNumber.from(2),
        prize: ethers.utils.parseEther('1'),
        drawStartTimestampOffset: BigNumber.from(1),
        drawEndTimestampOffset: BigNumber.from(1),
        maxPicksPerUser: BigNumber.from(0),
      };
      await expect(drawCalculator.pushDrawSettings(0, drawSettings)).to.be.revertedWith(
        'DrawCalc/maxPicksPerUser-gt-0',
      );
    });

    it('cannot set numberOfPicks = 0', async () => {
      const drawSettings: TsunamiDrawCalculatorSettings = {
        matchCardinality: BigNumber.from(5),
        distributions: [
          ethers.utils.parseUnits("0.6", 9),
          ethers.utils.parseUnits("0.1", 9),
          ethers.utils.parseUnits("0.1", 9),
          ethers.utils.parseUnits("0.1", 9),
        ],
        numberOfPicks: utils.parseEther("0"),
        bitRangeSize: BigNumber.from(1),
        prize: ethers.utils.parseEther('1'),
        drawStartTimestampOffset: BigNumber.from(1),
        drawEndTimestampOffset: BigNumber.from(1),
        maxPicksPerUser: BigNumber.from(1001),
      };
      await expect(drawCalculator.pushDrawSettings(0, drawSettings)).to.be.revertedWith(
        'DrawCalc/numberOfPicks-gt-0',
      );
    });

  });

  describe('calculateDistributionIndex()', () => {
    it('grand prize gets the full fraction at index 0', async () => {
      const drawSettings: TsunamiDrawCalculatorSettings = {
        matchCardinality: BigNumber.from(5),
        distributions: [
          ethers.utils.parseUnits("0.6", 9),
          ethers.utils.parseUnits("0.1", 9),
          ethers.utils.parseUnits("0.1", 9),
          ethers.utils.parseUnits("0.1", 9),
        ],
        numberOfPicks: BigNumber.from(utils.parseEther("1")),
        bitRangeSize: BigNumber.from(4),
        prize: ethers.utils.parseEther('1'),
        drawStartTimestampOffset: BigNumber.from(1),
        drawEndTimestampOffset: BigNumber.from(1),
        maxPicksPerUser: BigNumber.from(1001),
      };
      const amount = await drawCalculator.calculatePrizeDistributionFraction(drawSettings, BigNumber.from(0));
      expect(amount).to.equal(drawSettings.distributions[0]);
    })
    it('runner up gets part of the fraction at index 1', async () => {
      const drawSettings: TsunamiDrawCalculatorSettings = {
        matchCardinality: BigNumber.from(5),
        distributions: [
          ethers.utils.parseUnits("0.6", 9),
          ethers.utils.parseUnits("0.1", 9),
          ethers.utils.parseUnits("0.1", 9),
          ethers.utils.parseUnits("0.1", 9),
        ],
        numberOfPicks: BigNumber.from(utils.parseEther("1")),
        bitRangeSize: BigNumber.from(4),
        prize: ethers.utils.parseEther('1'),
        drawStartTimestampOffset: BigNumber.from(1),
        drawEndTimestampOffset: BigNumber.from(1),
        maxPicksPerUser: BigNumber.from(1001),
      };
      const amount = await drawCalculator.calculatePrizeDistributionFraction(drawSettings, BigNumber.from(1));

      const prizeCount = calculateNumberOfWinnersAtIndex(drawSettings.bitRangeSize.toNumber(), 1)
      const expectedPrizeFraction = drawSettings.distributions[1].div(prizeCount)
      expect(amount).to.equal(expectedPrizeFraction);
    })
    it('all distribution indexes', async () => {
      const drawSettings: TsunamiDrawCalculatorSettings = {
        matchCardinality: BigNumber.from(5),
        distributions: [
          ethers.utils.parseUnits("0.5", 9),
          ethers.utils.parseUnits("0.1", 9),
          ethers.utils.parseUnits("0.1", 9),
          ethers.utils.parseUnits("0.1", 9),
        ],
        numberOfPicks: BigNumber.from(utils.parseEther("1")),
        bitRangeSize: BigNumber.from(4),
        prize: ethers.utils.parseEther('1'),
        drawStartTimestampOffset: BigNumber.from(1),
        drawEndTimestampOffset: BigNumber.from(1),
        maxPicksPerUser: BigNumber.from(1001),
      };

      for (let numberOfMatches = 0; numberOfMatches < drawSettings.distributions.length; numberOfMatches++) {
        const distributionIndex = BigNumber.from(drawSettings.distributions.length - numberOfMatches - 1) // minus one because we start at 0
        const fraction = await drawCalculator.calculatePrizeDistributionFraction(drawSettings, distributionIndex);

        let prizeCount = calculateNumberOfWinnersAtIndex(drawSettings.bitRangeSize.toNumber(), distributionIndex.toNumber())

        const expectedPrizeFraction = drawSettings.distributions[distributionIndex.toNumber()].div(prizeCount)
        expect(fraction).to.equal(expectedPrizeFraction);
      }
    })
  })

  describe('numberOfPrizesForIndex()', () => {
    it('calculates the number of prizes at distribution index 0', async () => {
      const bitRangeSize = 2
      const result = await drawCalculator.numberOfPrizesForIndex(bitRangeSize, BigNumber.from(0));
      expect(result).to.equal(1); // grand prize
    })

    it('calculates the number of prizes at distribution index 0', async () => {
      const bitRangeSize = 3
      const result = await drawCalculator.numberOfPrizesForIndex(bitRangeSize, BigNumber.from(4));
      // (2 ^ 3) ^  4 - (2 ^ 3) ^ (4-1) = 4096 - 512 = 3584
      expect(result).to.equal(3584)
    })

    it('calculates the number of prizes at all distribution indices', async () => {
      let drawSettings: TsunamiDrawCalculatorSettings = {
        matchCardinality: BigNumber.from(5),
        distributions: [
          ethers.utils.parseUnits("0.5", 9),
          ethers.utils.parseUnits("0.1", 9),
          ethers.utils.parseUnits("0.1", 9),
          ethers.utils.parseUnits("0.1", 9),
        ],
        numberOfPicks: BigNumber.from(utils.parseEther("1")),
        bitRangeSize: BigNumber.from(4),
        prize: ethers.utils.parseEther('1'),
        drawStartTimestampOffset: BigNumber.from(1),
        drawEndTimestampOffset: BigNumber.from(1),
        maxPicksPerUser: BigNumber.from(1001),
      };
      for (let distributionIndex = 0; distributionIndex < drawSettings.distributions.length; distributionIndex++) {
        const result = await drawCalculator.numberOfPrizesForIndex(drawSettings.bitRangeSize, distributionIndex);
        const expectedNumberOfWinners = calculateNumberOfWinnersAtIndex(drawSettings.bitRangeSize.toNumber(), distributionIndex)
        expect(result).to.equal(expectedNumberOfWinners);
      }
    })

  })

  describe('calculatePrizeDistributionFraction()', () => {
    it('calculates distribution index 0', async () => {
      const drawSettings: TsunamiDrawCalculatorSettings = {
        matchCardinality: BigNumber.from(5),
        distributions: [
          ethers.utils.parseUnits("0.6", 9),
          ethers.utils.parseUnits("0.1", 9),
          ethers.utils.parseUnits("0.1", 9),
          ethers.utils.parseUnits("0.1", 9),
        ],
        numberOfPicks: BigNumber.from(utils.parseEther("1")),
        bitRangeSize: BigNumber.from(4),
        prize: ethers.utils.parseEther('1'),
        drawStartTimestampOffset: BigNumber.from(1),
        drawEndTimestampOffset: BigNumber.from(1),
        maxPicksPerUser: BigNumber.from(1001),
      };

      const bitMasks = await drawCalculator.createBitMasks(drawSettings);
      const winningRandomNumber = "0x369ddb959b07c1d22a9bada1f3420961d0e0252f73c0f5b2173d7f7c6fe12b70"
      const userRandomNumber = "0x369ddb959b07c1d22a9bada1f3420961d0e0252f73c0f5b2173d7f7c6fe12b70" // intentionally same as winning random number
      const prizeDistributionIndex: BigNumber = await drawCalculator.calculateDistributionIndex(userRandomNumber, winningRandomNumber, bitMasks)
      // all numbers match so grand prize!
      expect(prizeDistributionIndex).to.eq(BigNumber.from(0))
    })

    it('calculates distribution index 1', async () => {
      const drawSettings: TsunamiDrawCalculatorSettings = {
        matchCardinality: BigNumber.from(2),
        distributions: [
          ethers.utils.parseUnits("0.6", 9),
          ethers.utils.parseUnits("0.1", 9),
          ethers.utils.parseUnits("0.1", 9),
          ethers.utils.parseUnits("0.1", 9),
        ],
        numberOfPicks: BigNumber.from(utils.parseEther("1")),
        bitRangeSize: BigNumber.from(4),
        prize: ethers.utils.parseEther('1'),
        drawStartTimestampOffset: BigNumber.from(1),
        drawEndTimestampOffset: BigNumber.from(1),
        maxPicksPerUser: BigNumber.from(1001),
      };
      // 252: 1111 1100
      // 255  1111 1111

      const bitMasks = await drawCalculator.createBitMasks(drawSettings);
      expect(bitMasks.length).to.eq(2) // same as length of matchCardinality
      expect(bitMasks[0]).to.eq(BigNumber.from(15))

      const prizeDistributionIndex: BigNumber = await drawCalculator.calculateDistributionIndex(252, 255, bitMasks)

      // since the first 4 bits do not match the distribution index will be: (matchCardinality - numberOfMatches )= 2-0 = 2
      expect(prizeDistributionIndex).to.eq(drawSettings.matchCardinality)
    })

    it('calculates distribution index 1', async () => {
      const drawSettings: TsunamiDrawCalculatorSettings = {
        matchCardinality: BigNumber.from(3),
        distributions: [
          ethers.utils.parseUnits("0.6", 9),
          ethers.utils.parseUnits("0.1", 9),
          ethers.utils.parseUnits("0.1", 9),
          ethers.utils.parseUnits("0.1", 9),
        ],
        numberOfPicks: BigNumber.from(utils.parseEther("1")),
        bitRangeSize: BigNumber.from(4),
        prize: ethers.utils.parseEther('1'),
        drawStartTimestampOffset: BigNumber.from(1),
        drawEndTimestampOffset: BigNumber.from(1),
        maxPicksPerUser: BigNumber.from(1001),
      };
      // 527: 0010 0000 1111
      // 271  0001 0000 1111

      const bitMasks = await drawCalculator.createBitMasks(drawSettings);
      expect(bitMasks.length).to.eq(3) // same as length of matchCardinality
      expect(bitMasks[0]).to.eq(BigNumber.from(15))

      const prizeDistributionIndex: BigNumber = await drawCalculator.calculateDistributionIndex(527, 271, bitMasks)

     // since the first 4 bits do not match the distribution index will be: (matchCardinality - numberOfMatches )= 3-2 = 1
      expect(prizeDistributionIndex).to.eq(BigNumber.from(1))
    })

  })

  describe("createBitMasks()", () => {
    it("creates correct 6 bit masks", async () => {
      const drawSettings: TsunamiDrawCalculatorSettings = {
        matchCardinality: BigNumber.from(2),
        distributions: [
          ethers.utils.parseUnits("0.6", 9),
          ethers.utils.parseUnits("0.1", 9),
          ethers.utils.parseUnits("0.1", 9),
          ethers.utils.parseUnits("0.1", 9),
        ],
        numberOfPicks: BigNumber.from(utils.parseEther("1")),
        bitRangeSize: BigNumber.from(6),
        prize: ethers.utils.parseEther('1'),
        drawStartTimestampOffset: BigNumber.from(1),
        drawEndTimestampOffset: BigNumber.from(1),
        maxPicksPerUser: BigNumber.from(1001),
      };
      const bitMasks = await drawCalculator.createBitMasks(drawSettings);
      expect(bitMasks[0]).to.eq(BigNumber.from(63)) // 111111
      expect(bitMasks[1]).to.eq(BigNumber.from(4032)) // 11111100000

    })

    it("creates correct 4 bit masks", async () => {
      const drawSettings: TsunamiDrawCalculatorSettings = {
        matchCardinality: BigNumber.from(2),
        distributions: [
          ethers.utils.parseUnits("0.6", 9),
          ethers.utils.parseUnits("0.1", 9),
          ethers.utils.parseUnits("0.1", 9),
          ethers.utils.parseUnits("0.1", 9),
        ],
        numberOfPicks: BigNumber.from(utils.parseEther("1")),
        bitRangeSize: BigNumber.from(4),
        prize: ethers.utils.parseEther('1'),
        drawStartTimestampOffset: BigNumber.from(1),
        drawEndTimestampOffset: BigNumber.from(1),
        maxPicksPerUser: BigNumber.from(1001),
      };
      const bitMasks = await drawCalculator.createBitMasks(drawSettings);
      expect(bitMasks[0]).to.eq(BigNumber.from(15)) // 1111
      expect(bitMasks[1]).to.eq(BigNumber.from(240)) // 11110000

    })
  })

  describe("getDrawSettings()", () => {
<<<<<<< HEAD
    it("gets correct draw settings", async () => {
      const drawSettings: TsunamiDrawCalculatorSettings = {
        matchCardinality: BigNumber.from(5),
        distributions: [
          ethers.utils.parseEther('0.6'),
          ethers.utils.parseEther('0.1'),
          ethers.utils.parseEther('0.1'),
          ethers.utils.parseEther('0.1'),
        ],
        numberOfPicks: BigNumber.from(utils.parseEther("10")),
        bitRangeSize: BigNumber.from(4),
        prize: ethers.utils.parseEther('1'),
        drawStartTimestampOffset: BigNumber.from(1),
        drawEndTimestampOffset: BigNumber.from(1),
        maxPicksPerUser: BigNumber.from(1001),
      };

      await drawCalculator.setDrawSettings(1, drawSettings);

      const result = await drawCalculator.getDrawSettings(1);
=======
    const drawSettings: TsunamiDrawCalculatorSettings = {
      matchCardinality: BigNumber.from(5),
      distributions: [
        ethers.utils.parseUnits("0.6", 9),
          ethers.utils.parseUnits("0.1", 9),
          ethers.utils.parseUnits("0.1", 9),
          ethers.utils.parseUnits("0.1", 9),
      ],
      numberOfPicks: BigNumber.from(utils.parseEther("10")),
      bitRangeSize: BigNumber.from(4),
      prize: ethers.utils.parseEther('1'),
      drawStartTimestampOffset: BigNumber.from(1),
      drawEndTimestampOffset: BigNumber.from(1),
      maxPicksPerUser: BigNumber.from(1001)
    };
>>>>>>> 79bc3c7f

    it("gets correct draw settings", async () => {
      await claimableDraw.mock.setDrawCalculator.withArgs(1, drawCalculator.address).returns(drawCalculator.address);
      await drawCalculator.pushDrawSettings(1, drawSettings);
      
      const result = await drawCalculator.getDrawSettings(1);
      
      expect(result.matchCardinality).to.equal(drawSettings.matchCardinality)
      expect(result.bitRangeSize).to.equal(drawSettings.bitRangeSize)
      expect(result.prize).to.equal(drawSettings.prize)
      expect(result.numberOfPicks).to.equal(drawSettings.numberOfPicks)
      expect(result.distributions.length).to.equal(drawSettings.distributions.length)
      for (let i = 0; i < result.distributions.length; i++) {
        expect(result.distributions[i]).to.deep.equal(drawSettings.distributions[i])
      }
    })

    it('fails for future draw settings', async () => {
      drawCalculator = await deployDrawCalculator(wallet1.address, ticket.address, wallet2.address, claimableDraw.address, 1);

      await claimableDraw.mock.setDrawCalculator.withArgs(1, drawCalculator.address).returns(drawCalculator.address);
      await drawCalculator.pushDrawSettings(1, drawSettings);

      await expect(drawCalculator.getDrawSettings(2)).to.be.revertedWith('DrawCalc/future-draw')
    })

    it('fails for expired draw settings', async () => {
      drawCalculator = await deployDrawCalculator(wallet1.address, ticket.address, wallet2.address, claimableDraw.address, 1);

      await claimableDraw.mock.setDrawCalculator.withArgs(1, drawCalculator.address).returns(drawCalculator.address);
      await drawCalculator.pushDrawSettings(1, drawSettings);
      await claimableDraw.mock.setDrawCalculator.withArgs(2, drawCalculator.address).returns(drawCalculator.address);
      await drawCalculator.pushDrawSettings(2, drawSettings);

      await expect(drawCalculator.getDrawSettings(1)).to.be.revertedWith('DrawCalc/expired-draw')
    })
  })

  describe("calculateNumberOfUserPicks()", () => {
    it("calculates the correct number of user picks", async () => {
      const drawSettings: TsunamiDrawCalculatorSettings = {
        matchCardinality: BigNumber.from(5),
        distributions: [
          ethers.utils.parseUnits("0.6", 9),
          ethers.utils.parseUnits("0.1", 9),
          ethers.utils.parseUnits("0.1", 9),
          ethers.utils.parseUnits("0.1", 9),
        ],
        numberOfPicks: BigNumber.from("100"),
        bitRangeSize: BigNumber.from(4),
        prize: ethers.utils.parseEther('1'),
        drawStartTimestampOffset: BigNumber.from(1),
        drawEndTimestampOffset: BigNumber.from(1),
        maxPicksPerUser: BigNumber.from(1001),
      };
      const normalizedUsersBalance = utils.parseEther("0.05") // has 5% of the total supply
      const userPicks = await drawCalculator.calculateNumberOfUserPicks(drawSettings, normalizedUsersBalance)
      expect(userPicks).to.eq(BigNumber.from(5))
    })
    it("calculates the correct number of user picks", async () => {
      const drawSettings: TsunamiDrawCalculatorSettings = {
        matchCardinality: BigNumber.from(5),
        distributions: [
          ethers.utils.parseUnits("0.6", 9),
          ethers.utils.parseUnits("0.1", 9),
          ethers.utils.parseUnits("0.1", 9),
          ethers.utils.parseUnits("0.1", 9),
        ],
        numberOfPicks: BigNumber.from("100000"),
        bitRangeSize: BigNumber.from(4),
        prize: ethers.utils.parseEther('1'),
        drawStartTimestampOffset: BigNumber.from(1),
        drawEndTimestampOffset: BigNumber.from(1),
        maxPicksPerUser: BigNumber.from(1001),
      };
      const normalizedUsersBalance = utils.parseEther("0.1") // has 10% of the total supply
      const userPicks = await drawCalculator.calculateNumberOfUserPicks(drawSettings, normalizedUsersBalance)
      expect(userPicks).to.eq(BigNumber.from(10000)) // 10% of numberOfPicks
    })
  })

  describe("getNormalizedBalancesAt()", () => {
    it("calculates the correct normalized balance", async () => {
      const timestamps = [42, 77]

      const drawSettings: TsunamiDrawCalculatorSettings = {
        matchCardinality: BigNumber.from(5),
        distributions: [
          ethers.utils.parseUnits("0.6", 9),
          ethers.utils.parseUnits("0.1", 9),
          ethers.utils.parseUnits("0.1", 9),
          ethers.utils.parseUnits("0.1", 9),
        ],
        numberOfPicks: BigNumber.from("100000"),
        bitRangeSize: BigNumber.from(4),
        prize: ethers.utils.parseEther('1'),
        drawStartTimestampOffset: BigNumber.from(1),
        drawEndTimestampOffset: BigNumber.from(1),
        maxPicksPerUser: BigNumber.from(1001),
      };
      const offsetStartTimestamps = modifyTimestampsWithOffset(timestamps, drawSettings.drawStartTimestampOffset.toNumber())
      const offsetEndTimestamps = modifyTimestampsWithOffset(timestamps, drawSettings.drawStartTimestampOffset.toNumber())

      await ticket.mock.getAverageBalancesBetween.withArgs(wallet1.address, offsetStartTimestamps, offsetEndTimestamps).returns([utils.parseEther("20"), utils.parseEther("30")]); // (user, timestamp): [balance]
      await ticket.mock.getAverageTotalSuppliesBetween.withArgs(offsetStartTimestamps, offsetEndTimestamps).returns([utils.parseEther("100"), utils.parseEther("600")]);

      const userNormalizedBalances = await drawCalculator.getNormalizedBalancesAt(wallet1.address, timestamps, [drawSettings, drawSettings])

      expect(userNormalizedBalances[0]).to.eq(utils.parseEther("0.2"))
      expect(userNormalizedBalances[1]).to.eq(utils.parseEther("0.05"))
    })

    it("reverts when totalSupply is zero", async () => {
      const timestamps = [42, 77]

      const drawSettings: TsunamiDrawCalculatorSettings = {
        matchCardinality: BigNumber.from(5),
        distributions: [
          ethers.utils.parseUnits("0.6", 9),
          ethers.utils.parseUnits("0.1", 9),
          ethers.utils.parseUnits("0.1", 9),
          ethers.utils.parseUnits("0.1", 9),
        ],
        numberOfPicks: BigNumber.from("100000"),
        bitRangeSize: BigNumber.from(4),
        prize: ethers.utils.parseEther('1'),
        drawStartTimestampOffset: BigNumber.from(1),
        drawEndTimestampOffset: BigNumber.from(1),
        maxPicksPerUser: BigNumber.from(1001),
      };
      const offsetStartTimestamps = modifyTimestampsWithOffset(timestamps, drawSettings.drawStartTimestampOffset.toNumber())
      const offsetEndTimestamps = modifyTimestampsWithOffset(timestamps, drawSettings.drawStartTimestampOffset.toNumber())

      await ticket.mock.getAverageBalancesBetween.withArgs(wallet1.address, offsetStartTimestamps, offsetEndTimestamps).returns([utils.parseEther("10"), utils.parseEther("30")]); // (user, timestamp): [balance]
      await ticket.mock.getAverageTotalSuppliesBetween.withArgs(offsetStartTimestamps, offsetEndTimestamps).returns([utils.parseEther("0"), utils.parseEther("600")]);

      await expect(drawCalculator.getNormalizedBalancesAt(wallet1.address, timestamps, [drawSettings, drawSettings])).to.be.revertedWith("DrawCalc/total-supply-zero")
    })

    it("returns zero when the balance is very small", async () => {
      const timestamps = [42]

      const drawSettings: TsunamiDrawCalculatorSettings = {
        matchCardinality: BigNumber.from(5),
        distributions: [
          ethers.utils.parseUnits("0.6", 9),
        ],
        numberOfPicks: BigNumber.from("100000"),
        bitRangeSize: BigNumber.from(4),
        prize: ethers.utils.parseEther('1'),
        drawStartTimestampOffset: BigNumber.from(1),
        drawEndTimestampOffset: BigNumber.from(1),
        maxPicksPerUser: BigNumber.from(1001),
      };
      const offsetStartTimestamps = modifyTimestampsWithOffset(timestamps, drawSettings.drawStartTimestampOffset.toNumber())
      const offsetEndTimestamps = modifyTimestampsWithOffset(timestamps, drawSettings.drawStartTimestampOffset.toNumber())

      await ticket.mock.getAverageBalancesBetween.withArgs(wallet1.address, offsetStartTimestamps, offsetEndTimestamps).returns([utils.parseEther("0.000000000000000001")]); // (user, timestamp): [balance]
      await ticket.mock.getAverageTotalSuppliesBetween.withArgs(offsetStartTimestamps, offsetEndTimestamps).returns([utils.parseEther("1000")]);
      const result = await drawCalculator.getNormalizedBalancesAt(wallet1.address, timestamps, [drawSettings, drawSettings])

      expect(result[0]).to.eq(BigNumber.from(0))
    })

  })


  describe('calculate()', () => {
    const debug = newDebug('pt:TsunamiDrawCalculator.test.ts:calculate()')

    context('with draw 1 set', () => {
      let drawSettings: TsunamiDrawCalculatorSettings
      beforeEach(async () => {
        drawSettings = {
          distributions: [
            ethers.utils.parseUnits("0.8", 9),
            ethers.utils.parseUnits("0.2", 9),
          ],
          numberOfPicks: BigNumber.from("10000"),
          matchCardinality: BigNumber.from(5),
          bitRangeSize: BigNumber.from(4),
          prize: ethers.utils.parseEther('100'),
          drawStartTimestampOffset: BigNumber.from(1),
          drawEndTimestampOffset: BigNumber.from(1),
          maxPicksPerUser: BigNumber.from(1001),
        };
<<<<<<< HEAD
        await drawCalculator.setDrawSettings(0, drawSettings)
=======
        await claimableDraw.mock.setDrawCalculator.withArgs(1, drawCalculator.address).returns(drawCalculator.address);
        await drawCalculator.pushDrawSettings(1, drawSettings)
>>>>>>> 79bc3c7f
      })

      it('should calculate and win grand prize', async () => {
        const winningNumber = utils.solidityKeccak256(['address'], [wallet1.address]);
        const winningRandomNumber = utils.solidityKeccak256(
          ['bytes32', 'uint256'],
          [winningNumber, 1],
        );

        const timestamps = [42];
        const pickIndices = encoder.encode(['uint256[][]'], [[['1']]]);
        const ticketBalance = utils.parseEther('10');
        const totalSupply = utils.parseEther('100');

        const offsetStartTimestamps = modifyTimestampsWithOffset(timestamps, drawSettings.drawStartTimestampOffset.toNumber())
        const offsetEndTimestamps = modifyTimestampsWithOffset(timestamps, drawSettings.drawStartTimestampOffset.toNumber())

        await ticket.mock.getAverageBalancesBetween.withArgs(wallet1.address, offsetStartTimestamps, offsetEndTimestamps).returns([ticketBalance]); // (user, timestamp): [balance]
        await ticket.mock.getAverageTotalSuppliesBetween.withArgs(offsetStartTimestamps, offsetEndTimestamps).returns([totalSupply]);

        await ticket.mock.getAverageBalancesBetween.withArgs(wallet1.address, offsetStartTimestamps, offsetEndTimestamps).returns([ticketBalance]); // (user, timestamp): [balance]
        await ticket.mock.getAverageTotalSuppliesBetween.withArgs(offsetStartTimestamps, offsetEndTimestamps).returns([totalSupply]);

        const draw: Draw = { drawId: BigNumber.from(1), winningRandomNumber: BigNumber.from(winningRandomNumber), timestamp: BigNumber.from(timestamps[0]) }


        const prizesAwardable = await drawCalculator.calculate(
          wallet1.address,
          [draw],
          pickIndices,
        )

        expect(prizesAwardable[0]).to.equal(utils.parseEther('80'));

        debug(
          'GasUsed for calculate(): ',
          (
            await drawCalculator.estimateGas.calculate(
              wallet1.address,
              [draw],
              pickIndices,
            )
          ).toString(),
        );
      });

      it('can calculate 1000 picks', async () => {
        const winningNumber = utils.solidityKeccak256(['address'], [wallet1.address]);
        const winningRandomNumber = utils.solidityKeccak256(
          ['bytes32', 'uint256'],
          [winningNumber, 1],
        );

        const timestamps = [42];

        const pickIndices = encoder.encode(['uint256[][]'], [[[...new Array<number>(1000).keys()]]]);
        const totalSupply = utils.parseEther("10000")
        const ticketBalance = utils.parseEther('1000'); // 10 percent of total supply
        // drawSettings.numberOfPicks = 10000 so user has 1000 picks

        const offsetStartTimestamps = modifyTimestampsWithOffset(timestamps, drawSettings.drawStartTimestampOffset.toNumber())
        const offsetEndTimestamps = modifyTimestampsWithOffset(timestamps, drawSettings.drawEndTimestampOffset.toNumber())

        await ticket.mock.getAverageBalancesBetween.withArgs(wallet1.address, offsetStartTimestamps, offsetEndTimestamps).returns([ticketBalance]); // (user, timestamp): balance
        await ticket.mock.getAverageTotalSuppliesBetween.withArgs(offsetStartTimestamps, offsetEndTimestamps).returns([totalSupply]);

        const draw: Draw = { drawId: BigNumber.from(1), winningRandomNumber: BigNumber.from(winningRandomNumber), timestamp: BigNumber.from(timestamps[0])}

        debug(
          'GasUsed for calculate 1000 picks(): ',
          (
            await drawCalculator.estimateGas.calculate(
              wallet1.address,
              [draw],
              pickIndices,
            )
          ).toString(),
        );
      });

      it('should calculate for multiple picks, first pick grand prize winner, second pick no winnings', async () => {
        //function calculate(address user, uint256[] calldata randomNumbers, uint256[] calldata timestamps, uint256[] calldata prizes, bytes calldata data) external override view returns (uint256){

        const winningNumber = utils.solidityKeccak256(['address'], [wallet1.address]);
        const winningRandomNumber = utils.solidityKeccak256(
          ['bytes32', 'uint256'],
          [winningNumber, 1],
        );

        const timestamps = [42, 48];

        const pickIndices = encoder.encode(['uint256[][]'], [[['1'], ['2']]]);
        const ticketBalance = utils.parseEther('10');
        const ticketBalance2 = utils.parseEther('10');
        const totalSupply1 = utils.parseEther('100');
        const totalSupply2 = utils.parseEther('100');


        const draw1: Draw = { drawId: BigNumber.from(1), winningRandomNumber: BigNumber.from(winningRandomNumber), timestamp: BigNumber.from(timestamps[0]) }
        const draw2: Draw = { drawId: BigNumber.from(2), winningRandomNumber: BigNumber.from(winningRandomNumber), timestamp: BigNumber.from(timestamps[1]) }

        const offsetStartTimestamps = modifyTimestampsWithOffset(timestamps, drawSettings.drawStartTimestampOffset.toNumber())
        const offsetEndTimestamps = modifyTimestampsWithOffset(timestamps, drawSettings.drawEndTimestampOffset.toNumber())

<<<<<<< HEAD
=======
        await claimableDraw.mock.setDrawCalculator.withArgs(2, drawCalculator.address).returns(drawCalculator.address);

>>>>>>> 79bc3c7f
        await ticket.mock.getAverageBalancesBetween.withArgs(wallet1.address, offsetStartTimestamps, offsetEndTimestamps).returns([ticketBalance, ticketBalance2]); // (user, timestamp): balance

        await ticket.mock.getAverageTotalSuppliesBetween.withArgs(offsetStartTimestamps, offsetEndTimestamps).returns([totalSupply1, totalSupply2]);

        const drawSettings2: TsunamiDrawCalculatorSettings = {
          distributions: [ethers.utils.parseUnits("0.8", 9),
          ethers.utils.parseUnits("0.2", 9)],
          numberOfPicks: BigNumber.from(utils.parseEther('1')),
          matchCardinality: BigNumber.from(5),
          bitRangeSize: BigNumber.from(4),
          prize: ethers.utils.parseEther('20'),
          drawStartTimestampOffset: BigNumber.from(1),
          drawEndTimestampOffset: BigNumber.from(1),
          maxPicksPerUser: BigNumber.from(1001),
        };

        debug(`pushing settings for draw 2...`)

        await drawCalculator.pushDrawSettings(2, drawSettings2);

        debug(`PUSHED`)


        const prizesAwardable = await drawCalculator.calculate(
          wallet1.address,
          [draw1, draw2],
          pickIndices,
        )

        expect(
          prizesAwardable[0]
        ).to.equal(utils.parseEther('80'));

        debug(
          'GasUsed for 2 calculate() calls: ',
          (
            await drawCalculator.estimateGas.calculate(
              wallet1.address,
              [draw1, draw2],
              pickIndices,
            )
          ).toString(),
        );

      });

      it('should not have enough funds for a second pick and revert', async () => {
        // the first draw the user has > 1 pick and the second draw has 0 picks (0.3/100 < 0.5 so rounds down to 0)
        const winningNumber = utils.solidityKeccak256(['address'], [wallet1.address]);
        const winningRandomNumber = utils.solidityKeccak256(
          ['bytes32', 'uint256'],
          [winningNumber, 1],
        );

        const timestamps = [42, 77];
        const totalSupply1 = utils.parseEther('100');
        const totalSupply2 = utils.parseEther('100');

        const pickIndices = encoder.encode(['uint256[][]'], [[['1'], ['2']]]);
        const ticketBalance = ethers.utils.parseEther('6'); // they had 6pc of all tickets

        const drawSettings: TsunamiDrawCalculatorSettings = {
          distributions: [ethers.utils.parseUnits("0.8", 9),
          ethers.utils.parseUnits("0.2", 9)],
          numberOfPicks: BigNumber.from(1),
          matchCardinality: BigNumber.from(5),
          bitRangeSize: BigNumber.from(4),
          prize: ethers.utils.parseEther('100'),
          drawStartTimestampOffset: BigNumber.from(1),
          drawEndTimestampOffset: BigNumber.from(1),
          maxPicksPerUser: BigNumber.from(1001),
        };

        const offsetStartTimestamps = modifyTimestampsWithOffset(timestamps, drawSettings.drawStartTimestampOffset.toNumber())
        const offsetEndTimestamps = modifyTimestampsWithOffset(timestamps, drawSettings.drawEndTimestampOffset.toNumber())

        const ticketBalance2 = ethers.utils.parseEther('0.3'); // they had 0.03pc of all tickets
        await ticket.mock.getAverageBalancesBetween
          .withArgs(wallet1.address, offsetStartTimestamps, offsetEndTimestamps)
          .returns([ticketBalance, ticketBalance2]); // (user, timestamp): balance

        await ticket.mock.getAverageTotalSuppliesBetween.withArgs(offsetStartTimestamps, offsetEndTimestamps).returns([totalSupply1, totalSupply2]);

<<<<<<< HEAD
        const draw1: Draw = { drawId: BigNumber.from(0), winningRandomNumber: BigNumber.from(winningRandomNumber), timestamp: BigNumber.from(timestamps[0]) }
        const draw2: Draw = { drawId: BigNumber.from(1), winningRandomNumber: BigNumber.from(winningRandomNumber), timestamp: BigNumber.from(timestamps[1]) }

        await drawCalculator.setDrawSettings(1, drawSettings)
=======
        const draw1: Draw = { drawId: BigNumber.from(1), winningRandomNumber: BigNumber.from(winningRandomNumber), timestamp: BigNumber.from(timestamps[0]) }
        const draw2: Draw = { drawId: BigNumber.from(2), winningRandomNumber: BigNumber.from(winningRandomNumber), timestamp: BigNumber.from(timestamps[1]) }
        
        await claimableDraw.mock.setDrawCalculator.withArgs(2, drawCalculator.address).returns(drawCalculator.address);
        await drawCalculator.pushDrawSettings(2, drawSettings)
>>>>>>> 79bc3c7f

        await expect(
          drawCalculator.calculate(
            wallet1.address,
            [draw1, draw2],
            pickIndices
          ),
        ).to.revertedWith('DrawCalc/insufficient-user-picks');
      });

      it('should revert exceeding max user picks', async () => {
        // maxPicksPerUser is set to 2, user tries to claim with 3 picks
        const winningNumber = utils.solidityKeccak256(['address'], [wallet1.address]);
        const winningRandomNumber = utils.solidityKeccak256(
          ['bytes32', 'uint256'],
          [winningNumber, 1],
        );

        const timestamps = [42];
        const totalSupply1 = utils.parseEther('100');
        const pickIndices = encoder.encode(['uint256[][]'], [[['1', '2', '3']]]);
        const ticketBalance = ethers.utils.parseEther('6');

        const drawSettings: TsunamiDrawCalculatorSettings = {
          distributions: [ethers.utils.parseUnits("0.8", 9),
          ethers.utils.parseUnits("0.2", 9)],
          numberOfPicks: BigNumber.from(1),
          matchCardinality: BigNumber.from(5),
          bitRangeSize: BigNumber.from(4),
          prize: ethers.utils.parseEther('100'),
          drawStartTimestampOffset: BigNumber.from(1),
          drawEndTimestampOffset: BigNumber.from(1),
          maxPicksPerUser: BigNumber.from(2),
        };
        const offsetStartTimestamps = modifyTimestampsWithOffset(timestamps, drawSettings.drawStartTimestampOffset.toNumber())
        const offsetEndTimestamps = modifyTimestampsWithOffset(timestamps, drawSettings.drawEndTimestampOffset.toNumber())

        await ticket.mock.getAverageBalancesBetween
          .withArgs(wallet1.address, offsetStartTimestamps, offsetEndTimestamps)
          .returns([ticketBalance]); // (user, timestamp): balance

        await ticket.mock.getAverageTotalSuppliesBetween.withArgs(offsetStartTimestamps, offsetEndTimestamps).returns([totalSupply1]);

        const draw1: Draw = { drawId: BigNumber.from(2), winningRandomNumber: BigNumber.from(winningRandomNumber), timestamp: BigNumber.from(timestamps[0]) }

<<<<<<< HEAD
        await drawCalculator.setDrawSettings(1, drawSettings)
=======
        await claimableDraw.mock.setDrawCalculator.withArgs(2, drawCalculator.address).returns(drawCalculator.address);
        await drawCalculator.pushDrawSettings(2, drawSettings)
>>>>>>> 79bc3c7f

        await expect(
          drawCalculator.calculate(
            wallet1.address,
            [draw1],
            pickIndices
          ),
        ).to.revertedWith('DrawCalc/exceeds-max-user-picks');
      });


      it('should calculate and win nothing', async () => {
        const winningNumber = utils.solidityKeccak256(['address'], [wallet2.address]);
        const userRandomNumber = utils.solidityKeccak256(['bytes32', 'uint256'], [winningNumber, 1]);
        const timestamps = [42];
        const totalSupply = utils.parseEther('100');

        const pickIndices = encoder.encode(['uint256[][]'], [[['1']]]);
        const ticketBalance = utils.parseEther('10');

        const offsetStartTimestamps = modifyTimestampsWithOffset(timestamps, drawSettings.drawStartTimestampOffset.toNumber())
        const offsetEndTimestamps = modifyTimestampsWithOffset(timestamps, drawSettings.drawEndTimestampOffset.toNumber())

        await ticket.mock.getAverageBalancesBetween.withArgs(wallet1.address, offsetStartTimestamps, offsetEndTimestamps).returns([ticketBalance]); // (user, timestamp): balance
        await ticket.mock.getAverageTotalSuppliesBetween.withArgs(offsetStartTimestamps, offsetEndTimestamps).returns([totalSupply]);

        const draw1: Draw = { drawId: BigNumber.from(1), winningRandomNumber: BigNumber.from(userRandomNumber), timestamp: BigNumber.from(timestamps[0]) }

        const prizesAwardable = await drawCalculator.calculate(
          wallet1.address,
          [draw1],
          pickIndices,
        )

        expect(
          prizesAwardable[0]
        ).to.equal(utils.parseEther('0'));
      });
    })
  });
});<|MERGE_RESOLUTION|>--- conflicted
+++ resolved
@@ -8,21 +8,12 @@
 
 const newDebug = require('debug')
 
-<<<<<<< HEAD
-export async function deployDrawCalculator(signer: any, ticketAddress: string, drawSettingsManagerAddress: string): Promise<Contract> {
-=======
-export async function deployDrawCalculator(signer: any, ticketAddress: string, manager: string, claimableDrawAddress: string, card: number): Promise<Contract> {
->>>>>>> 79bc3c7f
+export async function deployDrawCalculator(signer: any, ticketAddress: string, manager: string, card: number): Promise<Contract> {
   const drawCalculatorFactory = await ethers.getContractFactory(
     'TsunamiDrawCalculatorHarness',
     signer,
   );
-<<<<<<< HEAD
-  const drawCalculator: Contract = await drawCalculatorFactory.deploy(ticketAddress, drawSettingsManagerAddress);
-=======
   const drawCalculator: Contract = await drawCalculatorFactory.deploy(ticketAddress, manager, card);
-  await drawCalculator.setClaimableDraw(claimableDrawAddress);
->>>>>>> 79bc3c7f
 
   return drawCalculator;
 }
@@ -57,31 +48,16 @@
     let ticketArtifact = await artifacts.readArtifact('Ticket');
     ticket = await deployMockContract(wallet1, ticketArtifact.abi);
 
-<<<<<<< HEAD
-    drawCalculator = await deployDrawCalculator(wallet1, ticket.address, wallet2.address);
-=======
-    let claimableDrawArtifact = await artifacts.readArtifact('ClaimableDraw');
-    claimableDraw = await deployMockContract(wallet1, claimableDrawArtifact.abi);
-
-    drawCalculator = await deployDrawCalculator(wallet1, ticket.address, wallet2.address, claimableDraw.address, 16);
->>>>>>> 79bc3c7f
+    drawCalculator = await deployDrawCalculator(wallet1, ticket.address, wallet2.address, 16);
   });
 
   describe('constructor()', () => {
     it('should require non-zero ticket', async () => {
-<<<<<<< HEAD
-      await expect(deployDrawCalculator(wallet1, ethers.constants.AddressZero, wallet2.address)).to.be.revertedWith('DrawCalc/ticket-not-zero')
+      await expect(deployDrawCalculator(wallet1, ethers.constants.AddressZero, wallet2.address, 16)).to.be.revertedWith('DrawCalc/ticket-not-zero')
     })
 
     it('should require non-zero manager', async () => {
-      await expect(deployDrawCalculator(wallet1, ticket.address, ethers.constants.AddressZero)).to.be.revertedWith('Manager/manager-not-zero-address')
-=======
-      await expect(deployDrawCalculator(wallet1, ethers.constants.AddressZero, wallet2.address, claimableDraw.address, 16)).to.be.revertedWith('DrawCalc/ticket-not-zero')
-    })
-
-    it('should require non-zero manager', async () => {
-      await expect(deployDrawCalculator(wallet1, ticket.address, ethers.constants.AddressZero, claimableDraw.address, 16)).to.be.revertedWith('Manager/manager-not-zero-address')
->>>>>>> 79bc3c7f
+      await expect(deployDrawCalculator(wallet1, ticket.address, ethers.constants.AddressZero, 16)).to.be.revertedWith('Manager/manager-not-zero-address')
     })
   })
 
@@ -151,16 +127,11 @@
         maxPicksPerUser: BigNumber.from(1001),
       };
 
-<<<<<<< HEAD
-      expect(await drawCalculator.setDrawSettings(0, drawSettings)).to.emit(
-=======
-      await claimableDraw.mock.setDrawCalculator.withArgs(1, drawCalculator.address).returns(drawCalculator.address);
-
-      expect(await drawCalculator.pushDrawSettings(1, drawSettings)).to.emit(
->>>>>>> 79bc3c7f
-        drawCalculator,
-        'DrawSettingsSet',
-      );
+      expect(await drawCalculator.pushDrawSettings(1, drawSettings))
+        .to.emit(
+          drawCalculator,
+          'DrawSettingsSet',
+        )
 
       await expect(drawCalculator.connect(wallet2).pushDrawSettings(drawSettings)).to.be.reverted;
     });
@@ -488,28 +459,6 @@
   })
 
   describe("getDrawSettings()", () => {
-<<<<<<< HEAD
-    it("gets correct draw settings", async () => {
-      const drawSettings: TsunamiDrawCalculatorSettings = {
-        matchCardinality: BigNumber.from(5),
-        distributions: [
-          ethers.utils.parseEther('0.6'),
-          ethers.utils.parseEther('0.1'),
-          ethers.utils.parseEther('0.1'),
-          ethers.utils.parseEther('0.1'),
-        ],
-        numberOfPicks: BigNumber.from(utils.parseEther("10")),
-        bitRangeSize: BigNumber.from(4),
-        prize: ethers.utils.parseEther('1'),
-        drawStartTimestampOffset: BigNumber.from(1),
-        drawEndTimestampOffset: BigNumber.from(1),
-        maxPicksPerUser: BigNumber.from(1001),
-      };
-
-      await drawCalculator.setDrawSettings(1, drawSettings);
-
-      const result = await drawCalculator.getDrawSettings(1);
-=======
     const drawSettings: TsunamiDrawCalculatorSettings = {
       matchCardinality: BigNumber.from(5),
       distributions: [
@@ -525,10 +474,8 @@
       drawEndTimestampOffset: BigNumber.from(1),
       maxPicksPerUser: BigNumber.from(1001)
     };
->>>>>>> 79bc3c7f
 
     it("gets correct draw settings", async () => {
-      await claimableDraw.mock.setDrawCalculator.withArgs(1, drawCalculator.address).returns(drawCalculator.address);
       await drawCalculator.pushDrawSettings(1, drawSettings);
       
       const result = await drawCalculator.getDrawSettings(1);
@@ -544,20 +491,17 @@
     })
 
     it('fails for future draw settings', async () => {
-      drawCalculator = await deployDrawCalculator(wallet1.address, ticket.address, wallet2.address, claimableDraw.address, 1);
-
-      await claimableDraw.mock.setDrawCalculator.withArgs(1, drawCalculator.address).returns(drawCalculator.address);
+      drawCalculator = await deployDrawCalculator(wallet1.address, ticket.address, wallet2.address, 1);
+
       await drawCalculator.pushDrawSettings(1, drawSettings);
 
       await expect(drawCalculator.getDrawSettings(2)).to.be.revertedWith('DrawCalc/future-draw')
     })
 
     it('fails for expired draw settings', async () => {
-      drawCalculator = await deployDrawCalculator(wallet1.address, ticket.address, wallet2.address, claimableDraw.address, 1);
-
-      await claimableDraw.mock.setDrawCalculator.withArgs(1, drawCalculator.address).returns(drawCalculator.address);
+      drawCalculator = await deployDrawCalculator(wallet1.address, ticket.address, wallet2.address, 1);
+
       await drawCalculator.pushDrawSettings(1, drawSettings);
-      await claimableDraw.mock.setDrawCalculator.withArgs(2, drawCalculator.address).returns(drawCalculator.address);
       await drawCalculator.pushDrawSettings(2, drawSettings);
 
       await expect(drawCalculator.getDrawSettings(1)).to.be.revertedWith('DrawCalc/expired-draw')
@@ -712,12 +656,7 @@
           drawEndTimestampOffset: BigNumber.from(1),
           maxPicksPerUser: BigNumber.from(1001),
         };
-<<<<<<< HEAD
-        await drawCalculator.setDrawSettings(0, drawSettings)
-=======
-        await claimableDraw.mock.setDrawCalculator.withArgs(1, drawCalculator.address).returns(drawCalculator.address);
         await drawCalculator.pushDrawSettings(1, drawSettings)
->>>>>>> 79bc3c7f
       })
 
       it('should calculate and win grand prize', async () => {
@@ -822,11 +761,6 @@
         const offsetStartTimestamps = modifyTimestampsWithOffset(timestamps, drawSettings.drawStartTimestampOffset.toNumber())
         const offsetEndTimestamps = modifyTimestampsWithOffset(timestamps, drawSettings.drawEndTimestampOffset.toNumber())
 
-<<<<<<< HEAD
-=======
-        await claimableDraw.mock.setDrawCalculator.withArgs(2, drawCalculator.address).returns(drawCalculator.address);
-
->>>>>>> 79bc3c7f
         await ticket.mock.getAverageBalancesBetween.withArgs(wallet1.address, offsetStartTimestamps, offsetEndTimestamps).returns([ticketBalance, ticketBalance2]); // (user, timestamp): balance
 
         await ticket.mock.getAverageTotalSuppliesBetween.withArgs(offsetStartTimestamps, offsetEndTimestamps).returns([totalSupply1, totalSupply2]);
@@ -910,18 +844,10 @@
 
         await ticket.mock.getAverageTotalSuppliesBetween.withArgs(offsetStartTimestamps, offsetEndTimestamps).returns([totalSupply1, totalSupply2]);
 
-<<<<<<< HEAD
-        const draw1: Draw = { drawId: BigNumber.from(0), winningRandomNumber: BigNumber.from(winningRandomNumber), timestamp: BigNumber.from(timestamps[0]) }
-        const draw2: Draw = { drawId: BigNumber.from(1), winningRandomNumber: BigNumber.from(winningRandomNumber), timestamp: BigNumber.from(timestamps[1]) }
-
-        await drawCalculator.setDrawSettings(1, drawSettings)
-=======
         const draw1: Draw = { drawId: BigNumber.from(1), winningRandomNumber: BigNumber.from(winningRandomNumber), timestamp: BigNumber.from(timestamps[0]) }
         const draw2: Draw = { drawId: BigNumber.from(2), winningRandomNumber: BigNumber.from(winningRandomNumber), timestamp: BigNumber.from(timestamps[1]) }
         
-        await claimableDraw.mock.setDrawCalculator.withArgs(2, drawCalculator.address).returns(drawCalculator.address);
         await drawCalculator.pushDrawSettings(2, drawSettings)
->>>>>>> 79bc3c7f
 
         await expect(
           drawCalculator.calculate(
@@ -967,12 +893,7 @@
 
         const draw1: Draw = { drawId: BigNumber.from(2), winningRandomNumber: BigNumber.from(winningRandomNumber), timestamp: BigNumber.from(timestamps[0]) }
 
-<<<<<<< HEAD
-        await drawCalculator.setDrawSettings(1, drawSettings)
-=======
-        await claimableDraw.mock.setDrawCalculator.withArgs(2, drawCalculator.address).returns(drawCalculator.address);
         await drawCalculator.pushDrawSettings(2, drawSettings)
->>>>>>> 79bc3c7f
 
         await expect(
           drawCalculator.calculate(
