--- conflicted
+++ resolved
@@ -164,7 +164,6 @@
           'DrawCalc/maxPicksPerUser-gt-0',
         );
       });
-<<<<<<< HEAD
 
       it('cannot set numberOfPicks = 0', async () => {
         drawSettings.numberOfPicks = BigNumber.from(0)
@@ -173,8 +172,7 @@
         );
       });
 
-=======
->>>>>>> 718edafa
+
     })
 
     it('should fail to create a new draw when called from non-draw-manager', async () => {
